--- conflicted
+++ resolved
@@ -368,13 +368,8 @@
 
     def testBool5(self):
         cs = ConstraintSet()
-<<<<<<< HEAD
-        bf = BoolConstant(False)
-        bt = BoolConstant(True)
-=======
         bf = BoolConstant(value=False)
         bt = BoolConstant(value=True)
->>>>>>> 101596e0
         x = cs.new_bool()
         y = cs.new_bool()
         self.assertRaises(Exception, bool, x == y)
