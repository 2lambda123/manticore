import unittest
<<<<<<< HEAD
import os
=======
from unittest.mock import patch, mock_open
>>>>>>> ddec477d

from manticore.core.smtlib import (
    ConstraintSet,
    Version,
    get_depth,
    Operators,
    translate_to_smtlib,
    pretty_print,
    simplify,
    arithmetic_simplify,
    constant_folder,
    replace,
    BitVecConstant,
)
from manticore.core.smtlib.solver import Z3Solver, YicesSolver, CVC4Solver
from manticore.core.smtlib.expression import *
from manticore.utils.helpers import pickle_dumps
from manticore import config

# logging.basicConfig(filename = "test.log",
#                format = "%(asctime)s: %(name)s:%(levelname)s: %(message)s",
#                level = logging.DEBUG)

DIRPATH = os.path.dirname(__file__)


class RegressionTest(unittest.TestCase):
    def test_related_to(self):
        import gzip
        import pickle, sys

        filename = os.path.abspath(os.path.join(DIRPATH, "data", "ErrRelated.pkl.gz"))

        # A constraint set and a contraint caught in the act of making related_to fail
        constraints, constraint = pickle.loads(gzip.open(filename, "rb").read())

        consts = config.get_group("smt")
        consts.related_constraints = False

        Z3Solver.instance().can_be_true.cache_clear()
        ground_truth = Z3Solver.instance().can_be_true(constraints, constraint)
        self.assertEqual(ground_truth, False)

        consts.related_constraints = True
        Z3Solver.instance().can_be_true.cache_clear()
        self.assertEqual(ground_truth, Z3Solver.instance().can_be_true(constraints, constraint))

        # Replace
        new_constraint = Operators.UGE(
            Operators.SEXTEND(BitVecConstant(256, 0x1A), 256, 512) * BitVecConstant(512, 1),
            0x00000000000000000000000000000000000000000000000000000000000000010000000000000000000000000000000000000000000000000000000000000000,
        )
        self.assertEqual(translate_to_smtlib(constraint), translate_to_smtlib(new_constraint))

        consts.related_constraints = False
        Z3Solver.instance().can_be_true.cache_clear()
        self.assertEqual(ground_truth, Z3Solver.instance().can_be_true(constraints, new_constraint))

        consts.related_constraints = True
        Z3Solver.instance().can_be_true.cache_clear()
        self.assertEqual(ground_truth, Z3Solver.instance().can_be_true(constraints, new_constraint))


"""
class Z3Specific(unittest.TestCase):
    _multiprocess_can_split_ = True

    def setUp(self):
        self.solver = Z3Solver.instance()


    @patch('subprocess.check_output', mock_open())
    def test_check_solver_min(self, mock_check_output):
        mock_check_output.return_value = ("output", "Error")
        #mock_check_output.return_value='(:version "4.4.1")'
        #mock_function = create_autospec(function, return_value='(:version "4.4.1")')
        #with patch.object(subprocess, 'check_output' , return_value='(:version "4.4.1")'):
        #test_patch.return_value = '(:version "4.4.1")'
        print (self.solver._solver_version())
        self.assertTrue(self.solver._solver_version() == Version(major=4, minor=4, patch=1))

    def test_check_solver_newer(self):
        self.solver._received_version = '(:version "4.5.0")'
        self.assertTrue(self.solver._solver_version() > Version(major=4, minor=4, patch=1))

    def test_check_solver_long_format(self):
        self.solver._received_version = '(:version "4.8.6 - build hashcode 78ed71b8de7d")'
        self.assertTrue(self.solver._solver_version() == Version(major=4, minor=8, patch=6))

    def test_check_solver_undefined(self):
        self.solver._received_version = '(:version "78ed71b8de7d")'
        self.assertTrue(

            self.solver._solver_version()
            == Version(major=float("inf"), minor=float("inf"), patch=float("inf"))
        )
        self.assertTrue(self.solver._solver_version() > Version(major=4, minor=4, patch=1))
"""


class ExpressionTest(unittest.TestCase):
    _multiprocess_can_split_ = True

    def setUp(self):
        self.solver = Z3Solver.instance()

    def assertItemsEqual(self, a, b):
        # Required for Python3 compatibility
        self.assertEqual(sorted(a), sorted(b))

    def tearDown(self):
        del self.solver

    def test_no_variable_expression_can_be_true(self):
        """
        Tests if solver.can_be_true is correct when the expression has no nodes that subclass
        from Variable (e.g. BitVecConstant)
        """
        x = BitVecConstant(32, 10)
        cs = ConstraintSet()
        self.assertFalse(self.solver.can_be_true(cs, x == False))

    def test_constant_bitvec(self):
        """
        Tests if higher bits are masked out
        """
        x = BitVecConstant(32, 0xFF00000000)
        self.assertTrue(x.value == 0)

    def testBasicAST_001(self):
        """ Can't build abstract classes """
        a = BitVecConstant(32, 100)

        self.assertRaises(TypeError, Expression, ())
        self.assertRaises(TypeError, Constant, 123)
        self.assertRaises(TypeError, Variable, "NAME")
        self.assertRaises(TypeError, Operation, a)

    def testBasicOperation(self):
        """ Add """
        a = BitVecConstant(32, 100)
        b = BitVecVariable(32, "VAR")
        c = a + b
        self.assertIsInstance(c, BitVecAdd)
        self.assertIsInstance(c, Operation)
        self.assertIsInstance(c, Expression)

    def testBasicTaint(self):
        a = BitVecConstant(32, 100, taint=("SOURCE1",))
        b = BitVecConstant(32, 200, taint=("SOURCE2",))
        c = a + b
        self.assertIsInstance(c, BitVecAdd)
        self.assertIsInstance(c, Operation)
        self.assertIsInstance(c, Expression)
        self.assertTrue("SOURCE1" in c.taint)
        self.assertTrue("SOURCE2" in c.taint)

    def testBasicITETaint(self):
        a = BitVecConstant(32, 100, taint=("SOURCE1",))
        b = BitVecConstant(32, 200, taint=("SOURCE2",))
        c = BitVecConstant(32, 300, taint=("SOURCE3",))
        d = BitVecConstant(32, 400, taint=("SOURCE4",))
        x = Operators.ITEBV(32, a > b, c, d)
        self.assertTrue("SOURCE1" in x.taint)
        self.assertTrue("SOURCE2" in x.taint)
        self.assertTrue("SOURCE3" in x.taint)
        self.assertTrue("SOURCE4" in x.taint)

    def test_cs_new_bitvec_invalid_size(self):
        cs = ConstraintSet()
        with self.assertRaises(ValueError) as e:
            cs.new_bitvec(size=0)

        self.assertEqual(str(e.exception), "Bitvec size (0) can't be equal to or less than 0")

        with self.assertRaises(ValueError) as e:
            cs.new_bitvec(size=-23)

        self.assertEqual(str(e.exception), "Bitvec size (-23) can't be equal to or less than 0")

    def testBasicConstraints(self):
        cs = ConstraintSet()
        a = cs.new_bitvec(32)
        b = cs.new_bitvec(32)
        cs.add(a + b > 100)

    def testSolver(self):
        cs = ConstraintSet()
        a = cs.new_bitvec(32)
        b = cs.new_bitvec(32)
        cs.add(a + b > 100)
        self.assertTrue(self.solver.check(cs))

    def testBool1(self):
        cs = ConstraintSet()
        bf = BoolConstant(False)
        bt = BoolConstant(True)
        cs.add(Operators.AND(bf, bt))
        self.assertFalse(self.solver.check(cs))

    def testBool2(self):
        cs = ConstraintSet()
        bf = BoolConstant(False)
        bt = BoolConstant(True)
        cs.add(Operators.AND(bf, bt, bt, bt))
        self.assertFalse(self.solver.check(cs))

    def testBool3(self):
        cs = ConstraintSet()
        bf = BoolConstant(False)
        bt = BoolConstant(True)
        cs.add(Operators.AND(bt, bt, bf, bt))
        self.assertFalse(self.solver.check(cs))

    def testBool4(self):
        cs = ConstraintSet()
        bf = BoolConstant(False)
        bt = BoolConstant(True)
        cs.add(Operators.OR(True, bf))
        cs.add(Operators.OR(bt, bt, False))
        self.assertTrue(self.solver.check(cs))

    def testBasicArray(self):
        cs = ConstraintSet()
        # make array of 32->8 bits
        array = cs.new_array(32)
        # make free 32bit bitvector
        key = cs.new_bitvec(32)

        # assert that the array is 'A' at key position
        # By default an smtlib can contain any value
        cs.add(array[key] == ord("A"))

        # let's restrict key to be greater than 1000
        cs.add(key.ugt(1000))
        with cs as temp_cs:
            # 1001 position of array can be 'A'
            temp_cs.add(array[1001] == ord("A"))
            self.assertTrue(self.solver.check(temp_cs))

        with cs as temp_cs:
            # 1001 position of array can also be 'B'
            temp_cs.add(array[1001] == ord("B"))
            self.assertTrue(self.solver.check(temp_cs))

        with cs as temp_cs:
            # but if it is 'B' ...
            temp_cs.add(array[1001] == ord("B"))
            # then key can not be 1001
            temp_cs.add(key == 1001)
            self.assertFalse(self.solver.check(temp_cs))

        with cs as temp_cs:
            # If 1001 position is 'B' ...
            temp_cs.add(array[1001] == ord("B"))
            # then key can be 1000 for ex..
            temp_cs.add(key == 1002)
            self.assertTrue(self.solver.check(temp_cs))

    def testBasicArray256(self):
        cs = ConstraintSet()
        # make array of 32->8 bits
        array = cs.new_array(32, value_bits=256)
        # make free 32bit bitvector
        key = cs.new_bitvec(32)

        # assert that the array is 111...111 at key position
        cs.add(array[key] == 11111111111111111111111111111111111111111111)
        # let's restrict key to be greater than 1000
        cs.add(key.ugt(1000))

        with cs as temp_cs:
            # 1001 position of array can be 111...111
            temp_cs.add(array[1001] == 11111111111111111111111111111111111111111111)
            self.assertTrue(self.solver.check(temp_cs))

        with cs as temp_cs:
            # 1001 position of array can also be 222...222
            temp_cs.add(array[1001] == 22222222222222222222222222222222222222222222)
            self.assertTrue(self.solver.check(temp_cs))

        with cs as temp_cs:
            # but if it is 222...222 ...
            temp_cs.add(array[1001] == 22222222222222222222222222222222222222222222)
            # then key can not be 1001
            temp_cs.add(key == 1001)
            self.assertFalse(self.solver.check(temp_cs))

        with cs as temp_cs:
            # If 1001 position is 222...222 ...
            temp_cs.add(array[1001] == 22222222222222222222222222222222222222222222)
            # then key can be 1002 for ex..
            temp_cs.add(key == 1002)
            self.assertTrue(self.solver.check(temp_cs))

    def testBasicArrayStore(self):
        name = "bitarray"
        cs = ConstraintSet()
        # make array of 32->8 bits
        array = cs.new_array(32, name=name)
        # make free 32bit bitvector
        key = cs.new_bitvec(32)

        # assert that the array is 'A' at key position
        array = array.store(key, ord("A"))
        # let's restrict key to be greater than 1000
        cs.add(key.ugt(1000))

        # 1001 position of array can be 'A'
        self.assertTrue(self.solver.can_be_true(cs, array.select(1001) == ord("A")))

        # 1001 position of array can be 'B'
        self.assertTrue(self.solver.can_be_true(cs, array.select(1001) == ord("B")))

        # name is correctly proxied
        self.assertEqual(array.name, name)

        with cs as temp_cs:
            # but if it is 'B' ...
            temp_cs.add(array.select(1001) == ord("B"))
            # then key can not be 1001
            temp_cs.add(key == 1001)
            self.assertFalse(self.solver.check(temp_cs))

        with cs as temp_cs:
            # If 1001 position is 'B' ...
            temp_cs.add(array.select(1001) == ord("B"))
            # then key can be 1002 for ex..
            temp_cs.add(key != 1002)
            self.assertTrue(self.solver.check(temp_cs))

    def testBasicArraySymbIdx(self):
        cs = ConstraintSet()
        array = cs.new_array(index_bits=32, value_bits=32, name="array")
        key = cs.new_bitvec(32, name="key")
        index = cs.new_bitvec(32, name="index")

        array[key] = 1  # Write 1 to a single location

        cs.add(array.get(index, default=0) != 0)  # Constrain index so it selects that location

        cs.add(index != key)
        # key and index are the same there is only one slot in 1
        self.assertFalse(self.solver.check(cs))

    def testBasicArraySymbIdx2(self):
        cs = ConstraintSet()
        array = cs.new_array(index_bits=32, value_bits=32, name="array")
        key = cs.new_bitvec(32, name="key")
        index = cs.new_bitvec(32, name="index")

        array[key] = 1  # Write 1 to a single location
        cs.add(array.get(index, 0) != 0)  # Constrain index so it selects that location
        a_index = self.solver.get_value(cs, index)  # get a concrete solution for index
        cs.add(array.get(a_index, 0) != 0)  # now storage must have something at that location
        cs.add(a_index != index)  # remove it from the solutions

        # It should not be another solution for index
        self.assertFalse(self.solver.check(cs))

    def testBasicArrayConcatSlice(self):
        hw = bytearray(b"Hello world!")
        cs = ConstraintSet()
        # make array of 32->8 bits
        array = cs.new_array(32, index_max=12)

        array = array.write(0, hw)

        self.assertTrue(self.solver.must_be_true(cs, array == hw))

        self.assertTrue(self.solver.must_be_true(cs, array.read(0, 12) == hw))

        self.assertTrue(self.solver.must_be_true(cs, array.read(6, 6) == hw[6:12]))

        self.assertTrue(self.solver.must_be_true(cs, bytearray(b"Hello ") + array.read(6, 6) == hw))

        self.assertTrue(
            self.solver.must_be_true(
                cs, bytearray(b"Hello ") + array.read(6, 5) + bytearray(b"!") == hw
            )
        )

        self.assertTrue(
            self.solver.must_be_true(
                cs,
                array.read(0, 1) + bytearray(b"ello ") + array.read(6, 5) + bytearray(b"!") == hw,
            )
        )

        self.assertTrue(len(array[1:2]) == 1)

        self.assertTrue(len(array[0:12]) == 12)

        results = []
        for c in array[6:11]:
            results.append(c)
        self.assertTrue(len(results) == 5)

    def testBasicArraySlice(self):
        hw = bytearray(b"Hello world!")
        cs = ConstraintSet()
        # make array of 32->8 bits
        array = cs.new_array(32, index_max=12)
        array = array.write(0, hw)
        array_slice = array[0:2]
        self.assertTrue(self.solver.must_be_true(cs, array == hw))
        self.assertTrue(self.solver.must_be_true(cs, array_slice[0] == array[0]))
        self.assertTrue(self.solver.must_be_true(cs, array_slice[0:2][1] == array[1]))
        array_slice[0] = ord("A")
        self.assertTrue(self.solver.must_be_true(cs, array_slice[0] == ord("A")))
        self.assertTrue(self.solver.must_be_true(cs, array_slice[0:2][1] == array[1]))
        self.assertTrue(self.solver.must_be_true(cs, array == hw))

        # Testing some slicing combinations
        self.assertRaises(IndexError, lambda i: translate_to_smtlib(array_slice[0:1000][i]), 1002)
        self.assertTrue(self.solver.must_be_true(cs, array_slice[0:1000][0] == ord("A")))
        self.assertTrue(self.solver.must_be_true(cs, array_slice[0:1000][1] == array[1]))
        self.assertTrue(self.solver.must_be_true(cs, array_slice[0:1000][:2][1] == array[:2][1]))
        self.assertTrue(self.solver.must_be_true(cs, array_slice[0:1000][:2][0] == ord("A")))

    def testBasicArrayProxySymbIdx(self):
        cs = ConstraintSet()
        array = ArrayProxy(cs.new_array(index_bits=32, value_bits=32, name="array"), default=0)
        key = cs.new_bitvec(32, name="key")
        index = cs.new_bitvec(32, name="index")

        array[key] = 1  # Write 1 to a single location
        cs.add(array.get(index) != 0)  # Constrain index so it selects that location
        a_index = self.solver.get_value(cs, index)  # get a concrete solution for index

        cs.add(array.get(a_index) != 0)  # now storage must have something at that location
        cs.add(a_index != index)  # remove it from the solutions
        # It should not be another solution for index
        self.assertFalse(self.solver.check(cs))

    def testBasicArrayProxySymbIdx2(self):
        cs = ConstraintSet()
        array = ArrayProxy(cs.new_array(index_bits=32, value_bits=32, name="array"))
        key = cs.new_bitvec(32, name="key")
        index = cs.new_bitvec(32, name="index")

        array[0] = 1  # Write 1 to first location
        array[key] = 2  # Write 2 to a symbolic (potentially any (potentially 0))location

        solutions = self.solver.get_all_values(cs, array[0])  # get a concrete solution for index
        self.assertItemsEqual(solutions, (1, 2))

        solutions = self.solver.get_all_values(
            cs, array.get(0, 100)
        )  # get a concrete solution for index 0
        self.assertItemsEqual(solutions, (1, 2))

        solutions = self.solver.get_all_values(
            cs, array.get(1, 100)
        )  # get a concrete solution for index 1 (default 100)
        self.assertItemsEqual(solutions, (100, 2))

        self.assertTrue(
            self.solver.can_be_true(cs, array[1] == 12345)
        )  # no default so it can be anything

    def testBasicPickle(self):
        import pickle

        cs = ConstraintSet()

        # make array of 32->8 bits
        array = cs.new_array(32)
        # make free 32bit bitvector
        key = cs.new_bitvec(32)

        # assert that the array is 'A' at key position
        array = array.store(key, ord("A"))
        # let's restrict key to be greater than 1000
        cs.add(key.ugt(1000))
        cs = pickle.loads(pickle_dumps(cs))
        self.assertTrue(self.solver.check(cs))

    def testBitvector_add(self):
        cs = ConstraintSet()
        a = cs.new_bitvec(32)
        b = cs.new_bitvec(32)
        c = cs.new_bitvec(32)
        cs.add(c == a + b)
        cs.add(a == 1)
        cs.add(b == 10)
        self.assertTrue(self.solver.check(cs))
        self.assertEqual(self.solver.get_value(cs, c), 11)

    def testBitvector_add1(self):
        cs = ConstraintSet()
        a = cs.new_bitvec(32)
        b = cs.new_bitvec(32)
        c = cs.new_bitvec(32)
        cs.add(c == a + 10)
        cs.add(a == 1)
        self.assertEqual(self.solver.check(cs), True)
        self.assertEqual(self.solver.get_value(cs, c), 11)

    def testBitvector_add2(self):
        cs = ConstraintSet()
        a = cs.new_bitvec(32)
        b = cs.new_bitvec(32)
        c = cs.new_bitvec(32)
        cs.add(11 == a + 10)
        self.assertTrue(self.solver.check(cs))
        self.assertEqual(self.solver.get_value(cs, a), 1)

    def testBitvector_max(self):
        cs = ConstraintSet()
        a = cs.new_bitvec(32)
        cs.add(a <= 200)
        cs.add(a >= 100)
        self.assertTrue(self.solver.check(cs))
        self.assertEqual(self.solver.minmax(cs, a), (100, 200))
        from manticore import config

        consts = config.get_group("smt")
        consts.optimize = False
        cs = ConstraintSet()
        a = cs.new_bitvec(32)
        cs.add(a <= 200)
        cs.add(a >= 100)
        self.assertTrue(self.solver.check(cs))
        self.assertEqual(self.solver.minmax(cs, a), (100, 200))
        consts.optimize = True

    def testBitvector_max_noop(self):
        from manticore import config

        consts = config.get_group("smt")
        consts.optimize = False
        self.testBitvector_max()
        consts.optimize = True

    def testBitvector_max1(self):
        cs = ConstraintSet()
        a = cs.new_bitvec(32)
        cs.add(a < 200)
        cs.add(a > 100)
        self.assertTrue(self.solver.check(cs))
        self.assertEqual(self.solver.minmax(cs, a), (101, 199))

    def testBitvector_max1_noop(self):
        from manticore import config

        consts = config.get_group("smt")
        consts.optimize = False
        self.testBitvector_max1()
        consts.optimize = True

    def testBool_nonzero(self):
        self.assertTrue(BoolConstant(True).__bool__())
        self.assertFalse(BoolConstant(False).__bool__())

    def test_visitors(self):
        solver = Z3Solver.instance()
        cs = ConstraintSet()
        arr = cs.new_array(name="MEM")
        a = cs.new_bitvec(32, name="VAR")
        self.assertEqual(get_depth(a), 1)
        cond = Operators.AND(a < 200, a > 100)
        arr[0] = ord("a")
        arr[1] = ord("b")

        self.assertEqual(get_depth(cond), 3)
        self.assertEqual(get_depth(arr[a + 1]), 4)
        self.assertEqual(
            translate_to_smtlib(arr[a + 1]),
            "(select (store (store MEM #x00000000 #x61) #x00000001 #x62) (bvadd VAR #x00000001))",
        )

        arr[3] = arr[a + 1]
        aux = arr[a + Operators.ZEXTEND(arr[a], 32)]

        self.assertEqual(get_depth(aux), 9)
        self.maxDiff = 1500
        self.assertEqual(
            translate_to_smtlib(aux),
            "(select (store (store (store MEM #x00000000 #x61) #x00000001 #x62) #x00000003 (select (store (store MEM #x00000000 #x61) #x00000001 #x62) (bvadd VAR #x00000001))) (bvadd VAR ((_ zero_extend 24) (select (store (store (store MEM #x00000000 #x61) #x00000001 #x62) #x00000003 (select (store (store MEM #x00000000 #x61) #x00000001 #x62) (bvadd VAR #x00000001))) VAR))))",
        )

        values = arr[0:2]
        self.assertEqual(len(values), 2)
        self.assertItemsEqual(solver.get_all_values(cs, values[0]), [ord("a")])
        self.assertItemsEqual(solver.get_all_values(cs, values[1]), [ord("b")])
        arr[1:3] = "cd"

        values = arr[0:3]
        self.assertEqual(len(values), 3)
        self.assertItemsEqual(solver.get_all_values(cs, values[0]), [ord("a")])
        self.assertItemsEqual(solver.get_all_values(cs, values[1]), [ord("c")])
        self.assertItemsEqual(solver.get_all_values(cs, values[2]), [ord("d")])
        self.assertEqual(
            pretty_print(aux, depth=2), "ArraySelect\n  ArrayStore\n    ...\n  BitVecAdd\n    ...\n"
        )
        self.assertEqual(
            pretty_print(Operators.EXTRACT(a, 0, 8), depth=1), "BitVecExtract{0:7}\n  ...\n"
        )
        self.assertEqual(pretty_print(a, depth=2), "VAR\n")

        x = BitVecConstant(32, 100, taint=("important",))
        y = BitVecConstant(32, 200, taint=("stuff",))
        z = constant_folder(x + y)
        self.assertItemsEqual(z.taint, ("important", "stuff"))
        self.assertEqual(z.value, 300)

        self.assertRaises(Exception, translate_to_smtlib, 1)

        self.assertEqual(translate_to_smtlib(simplify(Operators.ZEXTEND(a, 32))), "VAR")
        self.assertEqual(
            translate_to_smtlib(simplify(Operators.EXTRACT(Operators.EXTRACT(a, 0, 8), 0, 8))),
            "((_ extract 7 0) VAR)",
        )

    def test_arithmetic_simplify(self):
        cs = ConstraintSet()
        arr = cs.new_array(name="MEM")
        a = cs.new_bitvec(32, name="VARA")
        b = cs.new_bitvec(32, name="VARB")
        c = a * 2 + b
        self.assertEqual(translate_to_smtlib(c), "(bvadd (bvmul VARA #x00000002) VARB)")
        self.assertEqual(
            translate_to_smtlib((c + 4) - 4),
            "(bvsub (bvadd (bvadd (bvmul VARA #x00000002) VARB) #x00000004) #x00000004)",
        )

        d = c + 4
        s = arithmetic_simplify(d - c)
        self.assertIsInstance(s, Constant)
        self.assertEqual(s.value, 4)
        # size = arithmetic_simplify(size

        cs2 = ConstraintSet()
        exp = cs2.new_bitvec(32)
        exp |= 0
        exp &= 1
        exp |= 0
        self.assertEqual(get_depth(exp), 4)
        self.assertEqual(
            translate_to_smtlib(exp), "(bvor (bvand (bvor BV #x00000000) #x00000001) #x00000000)"
        )
        exp = arithmetic_simplify(exp)
        self.assertTrue(get_depth(exp) < 4)
        self.assertEqual(translate_to_smtlib(exp), "(bvand BV #x00000001)")

    def test_arithmetic_simplify_extract(self):
        cs = ConstraintSet()
        arr = cs.new_array(name="MEM")
        a = cs.new_bitvec(32, name="VARA")
        b = Operators.CONCAT(
            32,
            Operators.EXTRACT(a, 24, 8),
            Operators.EXTRACT(a, 16, 8),
            Operators.EXTRACT(a, 8, 8),
            Operators.EXTRACT(a, 0, 8),
        )
        self.assertEqual(
            translate_to_smtlib(b),
            "(concat ((_ extract 31 24) VARA) ((_ extract 23 16) VARA) ((_ extract 15 8) VARA) ((_ extract 7 0) VARA))",
        )
        self.assertEqual(translate_to_smtlib(simplify(b)), "VARA")

        c = Operators.CONCAT(16, Operators.EXTRACT(a, 16, 8), Operators.EXTRACT(a, 8, 8))
        self.assertEqual(
            translate_to_smtlib(c), "(concat ((_ extract 23 16) VARA) ((_ extract 15 8) VARA))"
        )
        self.assertEqual(translate_to_smtlib(simplify(c)), "((_ extract 23 8) VARA)")

    def test_arithmetic_simplify_udiv(self):
        cs = ConstraintSet()
        a = cs.new_bitvec(32, name="VARA")
        b = a + Operators.UDIV(BitVecConstant(32, 0), BitVecConstant(32, 2))
        self.assertEqual(translate_to_smtlib(b), "(bvadd VARA (bvudiv #x00000000 #x00000002))")
        self.assertEqual(translate_to_smtlib(simplify(b)), "VARA")

        c = a + Operators.UDIV(BitVecConstant(32, 2), BitVecConstant(32, 2))
        self.assertEqual(translate_to_smtlib(c), "(bvadd VARA (bvudiv #x00000002 #x00000002))")
        self.assertEqual(translate_to_smtlib(simplify(c)), "(bvadd VARA #x00000001)")

    def test_constant_folding_udiv(self):
        cs = ConstraintSet()
        x = BitVecConstant(32, 0xFFFFFFFF, taint=("important",))
        y = BitVecConstant(32, 2, taint=("stuff",))
        z = constant_folder(x.udiv(y))
        self.assertItemsEqual(z.taint, ("important", "stuff"))
        self.assertEqual(z.value, 0x7FFFFFFF)

    def testBasicReplace(self):
        """ Add """
        a = BitVecConstant(32, 100)
        b1 = BitVecVariable(32, "VAR1")
        b2 = BitVecVariable(32, "VAR2")

        c = a + b1

        x = replace(c, {b1: b2})
        self.assertEqual(translate_to_smtlib(x), "(bvadd #x00000064 VAR2)")

    def testBasicMigration(self):
        solver = Z3Solver.instance()
        cs1 = ConstraintSet()
        cs2 = ConstraintSet()
        var1 = cs1.new_bitvec(32, "var")
        var2 = cs2.new_bitvec(32, "var")
        cs1.add(Operators.ULT(var1, 3))  # var1 can be 0, 1, 2

        # make a migration map dict
        migration_map1 = {}

        # this expression is composed with variables of both cs
        expression = var1 > var2
        migrated_expression = cs1.migrate(expression, migration_map1)
        cs1.add(migrated_expression)

        expression = var2 > 0
        migrated_expression = cs1.migrate(expression, migration_map1)
        cs1.add(migrated_expression)

        self.assertItemsEqual(solver.get_all_values(cs1, var1), [2])  # should only be [2]

    def test_SAR(self):
        solver = Z3Solver.instance()
        A = 0xBADF00D
        for B in range(32):
            cs = ConstraintSet()
            a = cs.new_bitvec(32)
            b = cs.new_bitvec(32)
            c = cs.new_bitvec(32)

            cs.add(c == Operators.SAR(32, a, b))
            cs.add(a == A)
            cs.add(b == B)

            self.assertTrue(solver.check(cs))
            self.assertEqual(solver.get_value(cs, c), Operators.SAR(32, A, B))

    def test_ConstraintsForking(self):
        solver = Z3Solver.instance()
        import pickle

        cs = ConstraintSet()
        # make free 32bit bitvectors
        x = cs.new_bitvec(8)
        y = cs.new_bitvec(8)

        # linear relation
        # cs.add(x+y*5 == 0)

        # Fork and divide in quadrants

        saved_up = None
        saved_up_right = None
        saved_up_left = None
        saved_down = None
        saved_down_right = None
        saved_down_left = None

        with cs as cs_up:
            cs_up.add(y.uge(0x80))
            self.assertItemsEqual(solver.get_all_values(cs_up, x), range(0x0, 0x100))
            self.assertItemsEqual(solver.get_all_values(cs_up, y), range(0x80, 0x100))

            saved_up = pickle_dumps((x, y, cs_up))

            self.assertItemsEqual(solver.get_all_values(cs_up, x), range(0x0, 0x100))
            self.assertItemsEqual(solver.get_all_values(cs_up, y), range(0x80, 0x100))

            with cs_up as cs_up_right:
                cs_up_right.add(x.uge(0x80))
                saved_up_right = pickle_dumps((x, y, cs_up_right))
                self.assertItemsEqual(solver.get_all_values(cs_up_right, x), range(0x80, 0x100))
                self.assertItemsEqual(solver.get_all_values(cs_up_right, y), range(0x80, 0x100))

            self.assertItemsEqual(solver.get_all_values(cs_up, x), range(0x0, 0x100))
            self.assertItemsEqual(solver.get_all_values(cs_up, y), range(0x80, 0x100))

            with cs_up as cs_up_left:
                cs_up_left.add(x.ult(0x80))
                saved_up_left = pickle_dumps((x, y, cs_up_left))
                self.assertItemsEqual(solver.get_all_values(cs_up_left, x), range(0, 0x80))
                self.assertItemsEqual(solver.get_all_values(cs_up_left, y), range(0x80, 0x100))

            self.assertItemsEqual(solver.get_all_values(cs_up, x), range(0x0, 0x100))
            self.assertItemsEqual(solver.get_all_values(cs_up, y), range(0x80, 0x100))

        with cs as cs_down:
            cs_down.add(y.ult(0x80))

            self.assertItemsEqual(solver.get_all_values(cs_down, x), range(0x0, 0x100))
            self.assertItemsEqual(solver.get_all_values(cs_down, y), range(0, 0x80))

            saved_down = pickle_dumps((x, y, cs_down))

            self.assertItemsEqual(solver.get_all_values(cs_down, x), range(0x0, 0x100))
            self.assertItemsEqual(solver.get_all_values(cs_down, y), range(0, 0x80))

            with cs_down as cs_down_right:
                cs_down_right.add(x.uge(0x80))
                saved_down_right = pickle_dumps((x, y, cs_down_right))
                self.assertItemsEqual(solver.get_all_values(cs_down_right, x), range(0x80, 0x100))
                self.assertItemsEqual(solver.get_all_values(cs_down_right, y), range(0, 0x80))

            self.assertItemsEqual(solver.get_all_values(cs_down, x), range(0x0, 0x100))
            self.assertItemsEqual(solver.get_all_values(cs_down, y), range(0, 0x80))

            with cs_down as cs_down_left:
                cs_down_left.add(x.ult(0x80))
                saved_down_left = pickle_dumps((x, y, cs_down_left))
                self.assertItemsEqual(solver.get_all_values(cs_down_left, x), range(0, 0x80))
                self.assertItemsEqual(solver.get_all_values(cs_down_left, y), range(0, 0x80))

            self.assertItemsEqual(solver.get_all_values(cs_down, x), range(0x0, 0x100))
            self.assertItemsEqual(solver.get_all_values(cs_down, y), range(0, 0x80))

            x, y, cs_up = pickle.loads(saved_up)
            self.assertItemsEqual(solver.get_all_values(cs_up, x), range(0x0, 0x100))
            self.assertItemsEqual(solver.get_all_values(cs_up, y), range(0x80, 0x100))

            x, y, cs_up_right = pickle.loads(saved_up_right)
            self.assertItemsEqual(solver.get_all_values(cs_up_right, x), range(0x80, 0x100))
            self.assertItemsEqual(solver.get_all_values(cs_up_right, y), range(0x80, 0x100))

            x, y, cs_up_left = pickle.loads(saved_up_left)
            self.assertItemsEqual(solver.get_all_values(cs_up_left, x), range(0x00, 0x80))
            self.assertItemsEqual(solver.get_all_values(cs_up_left, y), range(0x80, 0x100))

            x, y, cs_down = pickle.loads(saved_down)
            self.assertItemsEqual(solver.get_all_values(cs_down, x), range(0x0, 0x100))
            self.assertItemsEqual(solver.get_all_values(cs_down, y), range(0x0, 0x80))

            x, y, cs_down_right = pickle.loads(saved_down_right)
            self.assertItemsEqual(solver.get_all_values(cs_down_right, x), range(0x80, 0x100))
            self.assertItemsEqual(solver.get_all_values(cs_down_right, y), range(0x00, 0x80))

            x, y, cs_down_left = pickle.loads(saved_down_left)
            self.assertItemsEqual(solver.get_all_values(cs_down_left, x), range(0x00, 0x80))
            self.assertItemsEqual(solver.get_all_values(cs_down_left, y), range(0x00, 0x80))

    def test_ORD(self):
        solver = Z3Solver.instance()
        cs = ConstraintSet()
        a = cs.new_bitvec(8)
        cs.add(Operators.ORD(a) == Operators.ORD("Z"))

        self.assertTrue(solver.check(cs))
        self.assertEqual(solver.get_value(cs, a), ord("Z"))

    def test_ORD_proper_extract(self):
        solver = Z3Solver.instance()
        cs = ConstraintSet()
        a = cs.new_bitvec(32)
        cs.add(Operators.ORD(a) == Operators.ORD("\xff"))

        self.assertTrue(solver.check(cs))
        self.assertEqual(solver.get_value(cs, a), ord("\xff"))

    def test_CHR(self):
        solver = Z3Solver.instance()
        cs = ConstraintSet()
        a = cs.new_bitvec(8)
        cs.add(Operators.CHR(a) == Operators.CHR(0x41))

        self.assertTrue(solver.check(cs))
        self.assertEqual(solver.get_value(cs, a), 0x41)

    def test_CONCAT(self):
        solver = Z3Solver.instance()
        cs = ConstraintSet()
        a = cs.new_bitvec(16)
        b = cs.new_bitvec(8)
        c = cs.new_bitvec(8)

        cs.add(b == 0x41)
        cs.add(c == 0x42)
        cs.add(a == Operators.CONCAT(a.size, b, c))

        self.assertTrue(solver.check(cs))
        self.assertEqual(solver.get_value(cs, a), Operators.CONCAT(a.size, 0x41, 0x42))

    def test_ITEBV_1(self):
        solver = Z3Solver.instance()
        cs = ConstraintSet()
        a = cs.new_bitvec(8)
        b = cs.new_bitvec(8)
        c = cs.new_bitvec(8)

        cs.add(b == 0x41)
        cs.add(c == 0x42)
        cs.add(a == Operators.ITEBV(8, b == c, b, c))

        self.assertTrue(solver.check(cs))
        self.assertEqual(solver.get_value(cs, a), 0x42)

    def test_ITEBV_2(self):
        solver = Z3Solver.instance()
        cs = ConstraintSet()
        a = cs.new_bitvec(8)
        b = cs.new_bitvec(8)
        c = cs.new_bitvec(8)

        cs.add(b == 0x44)
        cs.add(c == 0x44)
        cs.add(a == Operators.ITEBV(8, b == c, b, c))

        self.assertTrue(solver.check(cs))
        self.assertEqual(solver.get_value(cs, a), 0x44)

    def test_ITE(self):
        solver = Z3Solver.instance()
        cs = ConstraintSet()
        a = cs.new_bool()
        b = cs.new_bool()
        c = cs.new_bool()

        cs.add(b == True)
        cs.add(c == False)
        cs.add(a == Operators.ITE(b == c, b, c))

        self.assertTrue(solver.check(cs))
        self.assertEqual(solver.get_value(cs, a), False)

    def test_UREM(self):
        solver = Z3Solver.instance()
        cs = ConstraintSet()
        a = cs.new_bitvec(8)
        b = cs.new_bitvec(8)
        c = cs.new_bitvec(8)
        d = cs.new_bitvec(8)

        cs.add(b == 0x86)  # 134
        cs.add(c == 0x11)  # 17
        cs.add(a == Operators.UREM(b, c))
        cs.add(d == b.urem(c))
        cs.add(a == d)

        self.assertTrue(solver.check(cs))
        self.assertEqual(solver.get_value(cs, a), 0xF)

    def test_SREM(self):
        solver = Z3Solver.instance()
        cs = ConstraintSet()
        a = cs.new_bitvec(8)
        b = cs.new_bitvec(8)
        c = cs.new_bitvec(8)
        d = cs.new_bitvec(8)

        cs.add(b == 0x86)  # -122
        cs.add(c == 0x11)  # 17
        cs.add(a == Operators.SREM(b, c))
        cs.add(d == b.srem(c))
        cs.add(a == d)

        self.assertTrue(solver.check(cs))
        self.assertEqual(solver.get_value(cs, a), -3 & 0xFF)

    def test_UDIV(self):
        solver = Z3Solver.instance()
        cs = ConstraintSet()
        a = cs.new_bitvec(8)
        b = cs.new_bitvec(8)
        c = cs.new_bitvec(8)
        d = cs.new_bitvec(8)

        cs.add(b == 0x86)  # 134
        cs.add(c == 0x11)  # 17
        cs.add(a == Operators.UDIV(b, c))
        cs.add(d == b.udiv(c))
        cs.add(a == d)

        self.assertTrue(solver.check(cs))
        self.assertEqual(solver.get_value(cs, a), 7)

    def test_SDIV(self):
        solver = Z3Solver.instance()
        cs = ConstraintSet()
        a = cs.new_bitvec(8)
        b = cs.new_bitvec(8)
        c = cs.new_bitvec(8)
        d = cs.new_bitvec(8)

        cs.add(b == 0x86)  # -122
        cs.add(c == 0x11)  # 17
        cs.add(a == Operators.SDIV(b, c))
        cs.add(d == (b // c))
        cs.add(a == d)
        self.assertTrue(solver.check(cs))
        self.assertEqual(solver.get_value(cs, a), -7 & 0xFF)

    def test_ULE(self):
        solver = Z3Solver.instance()
        cs = ConstraintSet()
        a = cs.new_bitvec(8)
        b = cs.new_bitvec(8)
        c = cs.new_bitvec(8)

        cs.add(a == 0x1)  # 1
        cs.add(b == 0x86)  # -122
        cs.add(c == 0x11)  # 17
        self.assertTrue(solver.must_be_true(cs, Operators.ULE(a, b)))
        self.assertTrue(solver.must_be_true(cs, Operators.ULE(a, c)))
        self.assertTrue(solver.must_be_true(cs, Operators.ULE(c, b)))
        self.assertTrue(solver.must_be_true(cs, Operators.ULE(a, 0xF2)))
        self.assertTrue(solver.must_be_true(cs, Operators.ULE(b, 0x99)))
        self.assertTrue(solver.must_be_true(cs, Operators.ULE(c, 0x12)))
        self.assertTrue(solver.must_be_true(cs, Operators.ULE(3, 0xF2)))
        self.assertTrue(solver.must_be_true(cs, Operators.ULE(3, 3)))
        self.assertTrue(solver.must_be_true(cs, Operators.ULE(1, a)))
        self.assertTrue(solver.must_be_true(cs, Operators.ULE(0x85, b)))
        self.assertTrue(solver.must_be_true(cs, Operators.ULE(0x10, c)))

    def test_ULT(self):
        solver = Z3Solver.instance()
        cs = ConstraintSet()
        a = cs.new_bitvec(8)
        b = cs.new_bitvec(8)
        c = cs.new_bitvec(8)

        cs.add(a == 0x1)  # 1
        cs.add(b == 0x86)  # -122
        cs.add(c == 0x11)  # 17
        self.assertTrue(solver.must_be_true(cs, Operators.ULT(a, b)))
        self.assertTrue(solver.must_be_true(cs, Operators.ULT(a, c)))
        self.assertTrue(solver.must_be_true(cs, Operators.ULT(c, b)))
        self.assertTrue(solver.must_be_true(cs, Operators.ULT(a, 0xF2)))
        self.assertTrue(solver.must_be_true(cs, Operators.ULT(b, 0x99)))
        self.assertTrue(solver.must_be_true(cs, Operators.ULT(c, 0x12)))
        self.assertTrue(solver.must_be_true(cs, Operators.ULT(3, 0xF2)))
        self.assertTrue(solver.must_be_true(cs, Operators.ULT(3, 4)))
        self.assertTrue(solver.must_be_true(cs, Operators.ULT(0, a)))
        self.assertTrue(solver.must_be_true(cs, Operators.ULT(0x85, b)))
        self.assertTrue(solver.must_be_true(cs, Operators.ULT(0x10, c)))

    def test_NOT(self):
        solver = Z3Solver.instance()
        cs = ConstraintSet()
        a = cs.new_bitvec(8)
        b = cs.new_bitvec(8)

        cs.add(a == 0x1)  # 1
        cs.add(b == 0x86)  # -122
        self.assertTrue(solver.must_be_true(cs, Operators.NOT(False)))
        self.assertTrue(solver.must_be_true(cs, Operators.NOT(a == b)))

<<<<<<< HEAD
    def test_check_solver_min(self):
        self.solver._received_version = '(:version "4.4.1")'
        self.assertTrue(self.solver._solver_version() == Version(major=4, minor=4, patch=1))

    def test_check_solver_newer(self):
        self.solver._received_version = '(:version "4.5.0")'
        self.assertTrue(self.solver._solver_version() > Version(major=4, minor=4, patch=1))

    def test_check_solver_long_format(self):
        self.solver._received_version = '(:version "4.8.6 - build hashcode 78ed71b8de7d")'
        self.assertTrue(self.solver._solver_version() == Version(major=4, minor=8, patch=6))

    def test_check_solver_undefined(self):
        self.solver._received_version = '(:version "78ed71b8de7d")'
        self.assertTrue(
            self.solver._solver_version()
            == Version(major=float("inf"), minor=float("inf"), patch=float("inf"))
        )
        self.assertTrue(self.solver._solver_version() > Version(major=4, minor=4, patch=1))

    def testRelated(self):
        cs = ConstraintSet()
        aa1 = cs.new_bool(name="AA1")
        aa2 = cs.new_bool(name="AA2")
        bb1 = cs.new_bool(name="BB1")
        bb2 = cs.new_bool(name="BB2")
        cs.add(Operators.OR(aa1, aa2))
        cs.add(Operators.OR(bb1, bb2))
        self.assertTrue(self.solver.check(cs))
        # No BB variables related to AA
        self.assertNotIn("BB", cs.related_to(aa1).to_string())
        self.assertNotIn("BB", cs.related_to(aa2).to_string())
        self.assertNotIn("BB", cs.related_to(aa1 == aa2).to_string())
        self.assertNotIn("BB", cs.related_to(aa1 == False).to_string())
        # No AA variables related to BB
        self.assertNotIn("AA", cs.related_to(bb1).to_string())
        self.assertNotIn("AA", cs.related_to(bb2).to_string())
        self.assertNotIn("AA", cs.related_to(bb1 == bb2).to_string())
        self.assertNotIn("AA", cs.related_to(bb1 == False).to_string())

        # Nothing is related to tautologies?
        self.assertEqual("", cs.related_to(simplify(bb1 == bb1)).to_string())

        # But if the tautollogy can not get simplified we have to ask the solver
        # and send in all the other stuff
        self.assertNotIn("AA", cs.related_to(bb1 == bb1).to_string())

=======
>>>>>>> ddec477d
    def test_API(self):
        """
        As we've split up the Constant, Variable, and Operation classes to avoid using multiple inheritance,
        this test ensures that their expected properties are still present on their former subclasses. Doesn't
        check the types or behavior, but hopefully will at least help avoid footguns related to defining new
        Constant/Variable/Operation types in the future.
        """
        for cls in Constant:
            attrs = ["value"]
            for attr in attrs:
                self.assertTrue(hasattr(cls, attr), f"{cls.__name__} is missing attribute {attr}")

        for cls in Variable:
            attrs = ["name", "declaration", "__copy__", "__deepcopy__"]
            for attr in attrs:
                self.assertTrue(hasattr(cls, attr), f"{cls.__name__} is missing attribute {attr}")

        for cls in Operation:
            attrs = ["operands"]
            for attr in attrs:
                self.assertTrue(hasattr(cls, attr), f"{cls.__name__} is missing attribute {attr}")


class ExpressionTestYices(ExpressionTest):
    def setUp(self):
        self.solver = YicesSolver.instance()


class ExpressionTestCVC4(ExpressionTest):
    def setUp(self):
        self.solver = CVC4Solver.instance()


if __name__ == "__main__":
    unittest.main()<|MERGE_RESOLUTION|>--- conflicted
+++ resolved
@@ -1,9 +1,5 @@
 import unittest
-<<<<<<< HEAD
 import os
-=======
-from unittest.mock import patch, mock_open
->>>>>>> ddec477d
 
 from manticore.core.smtlib import (
     ConstraintSet,
@@ -1048,26 +1044,6 @@
         self.assertTrue(solver.must_be_true(cs, Operators.NOT(False)))
         self.assertTrue(solver.must_be_true(cs, Operators.NOT(a == b)))
 
-<<<<<<< HEAD
-    def test_check_solver_min(self):
-        self.solver._received_version = '(:version "4.4.1")'
-        self.assertTrue(self.solver._solver_version() == Version(major=4, minor=4, patch=1))
-
-    def test_check_solver_newer(self):
-        self.solver._received_version = '(:version "4.5.0")'
-        self.assertTrue(self.solver._solver_version() > Version(major=4, minor=4, patch=1))
-
-    def test_check_solver_long_format(self):
-        self.solver._received_version = '(:version "4.8.6 - build hashcode 78ed71b8de7d")'
-        self.assertTrue(self.solver._solver_version() == Version(major=4, minor=8, patch=6))
-
-    def test_check_solver_undefined(self):
-        self.solver._received_version = '(:version "78ed71b8de7d")'
-        self.assertTrue(
-            self.solver._solver_version()
-            == Version(major=float("inf"), minor=float("inf"), patch=float("inf"))
-        )
-        self.assertTrue(self.solver._solver_version() > Version(major=4, minor=4, patch=1))
 
     def testRelated(self):
         cs = ConstraintSet()
@@ -1096,8 +1072,6 @@
         # and send in all the other stuff
         self.assertNotIn("AA", cs.related_to(bb1 == bb1).to_string())
 
-=======
->>>>>>> ddec477d
     def test_API(self):
         """
         As we've split up the Constant, Variable, and Operation classes to avoid using multiple inheritance,
