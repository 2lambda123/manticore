import unittest
import os
import io
import contextlib

from manticore.native import Manticore
from manticore.native.state import State
from manticore.core.plugin import Plugin


class ConcretePlugin(Plugin):
    def will_run_callback(self, ready_states):
        for state in ready_states:
            state.cpu.emulate_until(0)


class RegisterCapturePlugin(Plugin):
    def did_run_callback(self):
        with self.manticore.locked_context("regs", dict) as context:
            for st in self.manticore.terminated_states:
                for reg in st.platform.current.canonical_registers:
                    context[reg] = getattr(st.platform.current, reg)


class ManticornTest(unittest.TestCase):
    _multiprocess_can_split_ = True

    def setUp(self):
        dirname = os.path.dirname(__file__)
        self.m = Manticore(
            os.path.join(dirname, "binaries", "arguments_linux_amd64"),
            argv=["argv", "mc", "argface"],
        )
        self.concrete_instance = Manticore(
            os.path.join(dirname, "binaries", "arguments_linux_amd64"),
            argv=["argv", "mc", "argface"],
        )

        self.concrete_instance.register_plugin(ConcretePlugin())
        """
        self.concrete_instance.register_plugin(RegisterCapturePlugin())
        self.m.register_plugin(RegisterCapturePlugin())
        """

    def test_register_comparison(self):
        self.m.run()
        self.concrete_instance.run()

        should_match = {
            "RAX",
            "RDX",
            "RBX",
            "RSP",
            "RBP",
            "RSI",
            "RDI",
            "R8",
            "R9",
            "R10",
            "R12",
            "R13",
            "R14",
            "R15",
            "RIP",
            "CS",
            "DS",
            "ES",
            "SS",
            "FS",
            "GS",
            "AF",
            "CF",
            "DF",
            "IF",
            "OF",
            "SF",
            "FP0",
            "FP1",
            "FP2",
            "FP3",
            "FP4",
            "FP5",
            "FP6",
            "FP7",
            "FPSW",
            "FPCW",
        }

        concrete_regs = {}
        normal_regs = {}
        self.assertEqual(
            len(list(self.m.terminated_states)), len(list(self.concrete_instance.terminated_states))
        )
        self.assertGreater(len(list(self.m.terminated_states)), 0)
        for st in self.m.terminated_states:
            for reg in should_match:
                normal_regs[reg] = getattr(st.platform.current, reg)

        for st in self.concrete_instance.terminated_states:
            for reg in should_match:
                concrete_regs[reg] = getattr(st.platform.current, reg)

        for reg in should_match:
            self.assertEqual(
                concrete_regs[reg],
                normal_regs[reg],
                f"Mismatch in {reg}: {concrete_regs[reg]} != {normal_regs[reg]}",
            )

    def test_integration_basic_stdout(self):
        self.m.run()
        self.concrete_instance.run()

        self.m.finalize()
        self.concrete_instance.finalize()

        with open(os.path.join(self.m.workspace, "test_00000000.stdout"), "r") as f:
            left = f.read().strip()
        with open(os.path.join(self.concrete_instance.workspace, "test_00000000.stdout"), "r") as f:
            right = f.read().strip()

        self.assertEqual(left, right)

<<<<<<< HEAD
    def test_integration_basic_stdout(self):
        self.m.run()
        self.concrete_instance.run()

        self.m.finalize()
        self.concrete_instance.finalize()

        with open(os.path.join(self.m.workspace, "test_00000000.stdout"), "r") as f:
            left = f.read().strip()
        with open(os.path.join(self.concrete_instance.workspace, "test_00000000.stdout"), "r") as f:
            right = f.read().strip()

        self.assertEqual(left, right)

=======
>>>>>>> 565b35c3

class ResumeUnicornPlugin(Plugin):
    def will_run_callback(self, ready_states):
        for state in ready_states:
            state.cpu.emulate_until(UnicornResumeTest.MAIN)


class UnicornResumeTest(unittest.TestCase):
    _multiprocess_can_split_ = True
    MAIN = 0x402180
    PRE_LOOP = 0x4022EE
    POST_LOOP = 0x402346
<<<<<<< HEAD
    DONE = 0x402483

    def hook_main(self, state):
        print("Reached main!!")

    def hook_pre_loop(self, state):
        print("Resuming emulation")
        state.cpu.emulate_until(self.POST_LOOP)

    def hook_post_emulation(self, state):
        print("We made it!")

=======
    DONE = 0x4024D3
    FAIL = 0x40247C

    def hook_main(self, state: State):
        print("Reached main!!")

    def hook_pre_loop(self, state: State):
        print("Resuming emulation")
        state.cpu.emulate_until(self.POST_LOOP)

    def hook_ret_good(self, state: State):
        print("We made it!")

    def hook_ret_fail(self, state: State):
        self.assertTrue(False, "Target binary called `lose`!")

>>>>>>> 565b35c3
    def setUp(self):
        dirname = os.path.dirname(__file__)
        self.concrete_instance = Manticore(os.path.join(dirname, "binaries", "rusticorn"))
        self.concrete_instance.register_plugin(ResumeUnicornPlugin())
<<<<<<< HEAD
        self.concrete_instance.add_hook(self.MAIN, self.hook_main)
        self.concrete_instance.add_hook(self.PRE_LOOP, self.hook_pre_loop)
        self.concrete_instance.add_hook(self.DONE, self.hook_post_emulation)

    def test_integration_basic_stdout(self):
=======
        self.concrete_instance.add_hook(self.MAIN, callback=self.hook_main)
        self.concrete_instance.add_hook(self.PRE_LOOP, callback=self.hook_pre_loop)
        self.concrete_instance.add_hook(self.DONE, callback=self.hook_ret_good)
        self.concrete_instance.add_hook(self.FAIL, callback=self.hook_ret_fail)

    def test_integration_resume(self):
>>>>>>> 565b35c3
        f = io.StringIO()
        with contextlib.redirect_stdout(f):
            self.concrete_instance.run()
            self.concrete_instance.finalize()

        output = f.getvalue()
        print(output)
        self.assertIn("Reached main!!", output)
        self.assertIn("Resuming emulation", output)
        self.assertIn("We made it!", output)

        path = self.concrete_instance.workspace + "/test_00000000.stdout"
        with open(path) as stdoutf:
            stdout = stdoutf.read()
        self.assertIn(
            "If we were running under Python, that would have taken a really long time!", stdout
        )
        self.assertIn("You win!", stdout)
        self.assertIn("8031989549026", stdout)<|MERGE_RESOLUTION|>--- conflicted
+++ resolved
@@ -121,23 +121,6 @@
 
         self.assertEqual(left, right)
 
-<<<<<<< HEAD
-    def test_integration_basic_stdout(self):
-        self.m.run()
-        self.concrete_instance.run()
-
-        self.m.finalize()
-        self.concrete_instance.finalize()
-
-        with open(os.path.join(self.m.workspace, "test_00000000.stdout"), "r") as f:
-            left = f.read().strip()
-        with open(os.path.join(self.concrete_instance.workspace, "test_00000000.stdout"), "r") as f:
-            right = f.read().strip()
-
-        self.assertEqual(left, right)
-
-=======
->>>>>>> 565b35c3
 
 class ResumeUnicornPlugin(Plugin):
     def will_run_callback(self, ready_states):
@@ -150,20 +133,6 @@
     MAIN = 0x402180
     PRE_LOOP = 0x4022EE
     POST_LOOP = 0x402346
-<<<<<<< HEAD
-    DONE = 0x402483
-
-    def hook_main(self, state):
-        print("Reached main!!")
-
-    def hook_pre_loop(self, state):
-        print("Resuming emulation")
-        state.cpu.emulate_until(self.POST_LOOP)
-
-    def hook_post_emulation(self, state):
-        print("We made it!")
-
-=======
     DONE = 0x4024D3
     FAIL = 0x40247C
 
@@ -180,25 +149,16 @@
     def hook_ret_fail(self, state: State):
         self.assertTrue(False, "Target binary called `lose`!")
 
->>>>>>> 565b35c3
     def setUp(self):
         dirname = os.path.dirname(__file__)
         self.concrete_instance = Manticore(os.path.join(dirname, "binaries", "rusticorn"))
         self.concrete_instance.register_plugin(ResumeUnicornPlugin())
-<<<<<<< HEAD
-        self.concrete_instance.add_hook(self.MAIN, self.hook_main)
-        self.concrete_instance.add_hook(self.PRE_LOOP, self.hook_pre_loop)
-        self.concrete_instance.add_hook(self.DONE, self.hook_post_emulation)
-
-    def test_integration_basic_stdout(self):
-=======
         self.concrete_instance.add_hook(self.MAIN, callback=self.hook_main)
         self.concrete_instance.add_hook(self.PRE_LOOP, callback=self.hook_pre_loop)
         self.concrete_instance.add_hook(self.DONE, callback=self.hook_ret_good)
         self.concrete_instance.add_hook(self.FAIL, callback=self.hook_ret_fail)
 
     def test_integration_resume(self):
->>>>>>> 565b35c3
         f = io.StringIO()
         with contextlib.redirect_stdout(f):
             self.concrete_instance.run()
