--- conflicted
+++ resolved
@@ -1312,11 +1312,7 @@
         stack = mem.mmap(0xF000, 0x1000, "rw")
 
         # 37 AAA
-<<<<<<< HEAD
-        mem[code] = BitVecConstant(8, 0x37)
-=======
         mem[code] = BitVecConstant(size=8, value=0x37)
->>>>>>> 101596e0
         cpu.EIP = code
         AL = 10
         AH = 0x41
@@ -1341,11 +1337,7 @@
         stack = mem.mmap(0xF000, 0x1000, "rw")
 
         # 37 AAA
-<<<<<<< HEAD
-        mem[code] = BitVecConstant(8, 0x37)
-=======
         mem[code] = BitVecConstant(size=8, value=0x37)
->>>>>>> 101596e0
         cpu.EIP = code
         AL = 18
         AH = 0x41
@@ -1371,11 +1363,7 @@
         stack = mem.mmap(0xF000, 0x1000, "rw")
 
         # 3F AAS
-<<<<<<< HEAD
-        mem[code] = BitVecConstant(8, 0x3F)
-=======
         mem[code] = BitVecConstant(size=8, value=0x3F)
->>>>>>> 101596e0
         cpu.EIP = code
         AL = 10
         AH = 0x41
@@ -1400,11 +1388,7 @@
         stack = mem.mmap(0xF000, 0x1000, "rw")
 
         # 3F AAS
-<<<<<<< HEAD
-        mem[code] = BitVecConstant(8, 0x3F)
-=======
         mem[code] = BitVecConstant(size=8, value=0x3F)
->>>>>>> 101596e0
         cpu.EIP = code
         AL = 18
         AH = 0x41
@@ -1429,11 +1413,7 @@
         stack = mem.mmap(0xF000, 0x1000, "rw")
 
         # 27 DAA
-<<<<<<< HEAD
-        mem[code] = BitVecConstant(8, 0x27)
-=======
         mem[code] = BitVecConstant(size=8, value=0x27)
->>>>>>> 101596e0
         cpu.EIP = code
 
         cpu.AL = 0xAE
@@ -1465,11 +1445,7 @@
         stack = mem.mmap(0xF000, 0x1000, "rw")
 
         # 2F DAS
-<<<<<<< HEAD
-        mem[code] = BitVecConstant(8, 0x2F)
-=======
         mem[code] = BitVecConstant(size=8, value=0x2F)
->>>>>>> 101596e0
         cpu.EIP = code
 
         cpu.AL = 0xAE
