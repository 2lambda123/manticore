--- conflicted
+++ resolved
@@ -18,11 +18,7 @@
 # (we need to know how to import a given native dependency so we can check if native dependencies are installed)
 native_deps = ["capstone==4.0.1", "pyelftools", "unicorn==1.0.2rc2"]
 
-<<<<<<< HEAD
-lint_deps = ["black==19.10b0", "mypy==0.790"]
-=======
 lint_deps = ["black==20.8b1", "mypy==0.790"]
->>>>>>> 334b3aa6
 
 auto_test_deps = ["py-evm"]
 
