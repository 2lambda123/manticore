import inspect
import io
import logging
import struct
import types
from functools import wraps, partial
from itertools import islice

import unicorn

from .disasm import init_disassembler
from ..memory import ConcretizeMemory, InvalidMemoryAccess, FileMap, AnonMap
from ..memory import LazySMemory, Memory
from ...core.smtlib import Operators, Constant, issymbolic
from ...core.smtlib import visitors
from ...core.smtlib.solver import SelectedSolver
from ...utils.emulate import ConcreteUnicornEmulator
from ...utils.event import Eventful
from ...utils.fallback_emulator import UnicornEmulator

from capstone import CS_ARCH_ARM64, CS_ARCH_X86, CS_ARCH_ARM
from capstone.arm64 import ARM64_REG_ENDING
from capstone.x86 import X86_REG_ENDING
from capstone.arm import ARM_REG_ENDING

from typing import Any, Callable, Dict, Optional, Tuple

logger = logging.getLogger(__name__)
register_logger = logging.getLogger(f"{__name__}.registers")


def _sig_is_varargs(sig: inspect.Signature) -> bool:
    VAR_POSITIONAL = inspect.Parameter.VAR_POSITIONAL
    return any(p.kind == VAR_POSITIONAL for p in sig.parameters.values())


###################################################################################
# Exceptions


class CpuException(Exception):
    """ Base cpu exception """


class DecodeException(CpuException):
    """
    Raised when trying to decode an unknown or invalid instruction"""

    def __init__(self, pc, bytes):
        super().__init__("Error decoding instruction @ 0x{:x}".format(pc))
        self.pc = pc
        self.bytes = bytes


class InstructionNotImplementedError(CpuException):
    """
    Exception raised when you try to execute an instruction that is not yet
    implemented in the emulator. Add it to the Cpu-specific implementation.
    """


class InstructionEmulationError(CpuException):
    """
    Exception raised when failing to emulate an instruction outside of Manticore.
    """


class DivideByZeroError(CpuException):
    """ A division by zero """


class Interruption(CpuException):
    """ A software interrupt. """

    def __init__(self, N):
        super().__init__("CPU Software Interruption %08x" % N)
        self.N = N


class Syscall(CpuException):
    """ """

    def __init__(self):
        super().__init__("CPU Syscall")


class ConcretizeRegister(CpuException):
    """
    Raised when a symbolic register needs to be concretized.
    """

    def __init__(
        self,
        cpu: "Cpu",
        reg_name: str,
        message: Optional[str] = None,
        policy: str = "MINMAX",
    ):
        self.message = message if message else f"Concretizing {reg_name}"

        self.cpu = cpu
        self.reg_name = reg_name
        self.policy = policy


class ConcretizeArgument(CpuException):
    """
    Raised when a symbolic argument needs to be concretized.
    """

    def __init__(self, cpu, argnum, policy="MINMAX"):
        self.message = f"Concretizing argument #{argnum}."
        self.cpu = cpu
        self.policy = policy
        self.argnum = argnum


SANE_SIZES = {8, 16, 32, 64, 80, 128, 256}


class Operand:
    """This class encapsulates how to access operands (regs/mem/immediates) for
    different CPUs
    """

    class MemSpec:
        """
        Auxiliary class wraps capstone operand 'mem' attribute. This will
        return register names instead of Ids
        """

        def __init__(self, parent):
            self.parent = parent

        segment = property(lambda self: self.parent._reg_name(self.parent.op.mem.segment))
        base = property(lambda self: self.parent._reg_name(self.parent.op.mem.base))
        index = property(lambda self: self.parent._reg_name(self.parent.op.mem.index))
        scale = property(lambda self: self.parent.op.mem.scale)
        disp = property(lambda self: self.parent.op.mem.disp)

    def __init__(self, cpu: "Cpu", op):
        """
        This encapsulates the arch-independent way to access instruction
        operands and immediates based on the disassembler operand descriptor in
        use. This class knows how to browse an operand and get its details.

        It also knows how to access the specific Cpu to get the actual values
        from memory and registers.

        :param Cpu cpu: A Cpu instance
        :param Operand op: An wrapped Instruction Operand
        :type op: X86Op or ArmOp
        """
        assert isinstance(cpu, Cpu)
        self.cpu = cpu
        self.op = op
        self.mem = Operand.MemSpec(self)

    def _reg_name(self, reg_id: int):
        """
        Translates a register ID from the disassembler object into the
        register name based on manticore's alias in the register file

        :param reg_id: Register ID
        """
        # XXX: Support other architectures.
        if (
            (self.cpu.arch == CS_ARCH_ARM64 and reg_id >= ARM64_REG_ENDING)
            or (self.cpu.arch == CS_ARCH_X86 and reg_id >= X86_REG_ENDING)
            or (self.cpu.arch == CS_ARCH_ARM and reg_id >= ARM_REG_ENDING)
        ):
            logger.warning("Trying to get register name for a non-register")
            return None
        cs_reg_name = self.cpu.instruction.reg_name(reg_id)
        if cs_reg_name is None or cs_reg_name.lower() == "(invalid)":
            return None
        return self.cpu._regfile._alias(cs_reg_name.upper())

    def __getattr__(self, name):
        return getattr(self.op, name)

    @property
    def type(self):
        """This property encapsulates the operand type.
        It may be one of the following:
            register
            memory
            immediate
        """
        raise NotImplementedError

    @property
    def size(self):
        """ Return bit size of operand """
        raise NotImplementedError

    @property
    def reg(self):
        return self._reg_name(self.op.reg)

    def address(self):
        """ On a memory operand it returns the effective address """
        raise NotImplementedError

    def read(self):
        """ It reads the operand value from the registers or memory """
        raise NotImplementedError

    def write(self, value):
        """ It writes the value of specific type to the registers or memory """
        raise NotImplementedError


#  Basic register file structure not actually need to abstract as it's used
#  only from the cpu implementation


class RegisterFile:
    def __init__(self, aliases=None):
        # dict mapping from alias register name ('PC') to actual register
        # name ('RIP')
        self._aliases = aliases if aliases is not None else {}

    def _alias(self, register):
        """
        Get register canonical alias. ex. PC->RIP or PC->R15

        :param str register: The register name
        """
        return self._aliases.get(register, register)

    def write(self, register, value):
        """
        Write value to the specified register

        :param str register: a register id. Must be listed on all_registers
        :param value: a value of the expected type
        :type value: int or long or Expression
        :return: the value actually written to the register
        """
        raise NotImplementedError

    def read(self, register):
        """
        Read value from specified register

        :param str register: a register name. Must be listed on all_registers
        :return: the register value
        """
        raise NotImplementedError

    @property
    def all_registers(self):
        """ Lists all possible register names (Including aliases) """
        return tuple(self._aliases)

    @property
    def canonical_registers(self):
        """ List the minimal most beautiful set of registers needed """
        raise NotImplementedError

    def __contains__(self, register):
        """
        Check for register validity

        :param register: a register name
        """
        return self._alias(register) in self.all_registers


class Abi:
    """
    Represents the ability to extract arguments from the environment and write
    back a result.

    Used for function call and system call models.
    """

    def __init__(self, cpu: "Cpu"):
        """
        :param CPU to initialize with
        """
        self._cpu = cpu

    def get_arguments(self):
        """
        Extract model arguments conforming to `convention`. Produces an iterable
        of argument descriptors following the calling convention. A descriptor
        is either a string describing a register, or an address (concrete or
        symbolic).

        :return: iterable returning syscall arguments.
        :rtype: iterable
        """
        raise NotImplementedError

<<<<<<< HEAD
    def get_return_reg(self):
=======
    def get_result_reg(self) -> str:
>>>>>>> 38bb3d26
        """
        Extract the location a return value will be written to. Produces
        a string describing a register where the return value is written to.
        :return: return register name
        :rtype: string
        """
        raise NotImplementedError

    def write_result(self, result):
        """
        Write the result of a model back to the environment.

        :param result: result of the model implementation
        """
        raise NotImplementedError

    def ret(self):
        """
        Handle the "ret" semantics of the ABI, i.e. reclaiming stack space,
        popping PC, etc.

        A null operation by default.
        """
        return

    def values_from(self, base):
        """
        A reusable generator for increasing pointer-sized values from an address
        (usually the stack).
        """
        word_bytes = self._cpu.address_bit_size // 8
        while True:
            yield base
            base += word_bytes

    def get_argument_values(self, model: Callable, prefix_args: Tuple) -> Tuple:
        """
        Extract arguments for model from the environment and return as a tuple that
        is ready to be passed to the model.

        :param model: Python model of the function
        :param prefix_args: Parameters to pass to model before actual ones
        :return: Arguments to be passed to the model
        """
        if type(model) is partial:
            # mypy issue with partial types https://github.com/python/mypy/issues/1484
            model = model.args[0]  # type: ignore
        sig = inspect.signature(model)
        if _sig_is_varargs(sig):
            model_name = getattr(model, "__qualname__", "<no name>")
            logger.warning("ABI: %s: a vararg model must be a unary function.", model_name)

        nargs = len(sig.parameters) - len(prefix_args)

        def resolve_argument(arg):
            if isinstance(arg, str):
                return self._cpu.read_register(arg)
            else:
                return self._cpu.read_int(arg)

        # Create a stream of resolved arguments from argument descriptors
        descriptors = self.get_arguments()
        argument_iter = map(resolve_argument, descriptors)

        from ..models import isvariadic  # prevent circular imports

        if isvariadic(model):
            return prefix_args + (argument_iter,)
        else:
            return prefix_args + tuple(islice(argument_iter, nargs))

    def invoke(self, model, prefix_args=None):
        """
        Invoke a callable `model` as if it was a native function. If
        :func:`~manticore.models.isvariadic` returns true for `model`, `model` receives a single
        argument that is a generator for function arguments. Pass a tuple of
        arguments for `prefix_args` you'd like to precede the actual
        arguments.

        :param callable model: Python model of the function
        :param tuple prefix_args: Parameters to pass to model before actual ones
        :return: The result of calling `model`
        """
        prefix_args = prefix_args or ()

        arguments = self.get_argument_values(model, prefix_args)

        try:
            result = model(*arguments)
        except ConcretizeArgument as e:
            assert e.argnum >= len(prefix_args), "Can't concretize a constant arg"
            idx = e.argnum - len(prefix_args)

            # Arguments were lazily computed in case of variadic, so recompute here
            descriptors = self.get_arguments()
            src = next(islice(descriptors, idx, idx + 1))

            msg = "Concretizing due to model invocation"
            if isinstance(src, str):
                raise ConcretizeRegister(self._cpu, src, msg)
            else:
                raise ConcretizeMemory(self._cpu.memory, src, self._cpu.address_bit_size, msg)
        else:
            if result is not None:
                self.write_result(result)

            self.ret()

        return result


platform_logger = logging.getLogger("manticore.platforms.platform")


def unsigned_hexlify(i: Any) -> Any:
    if type(i) is int:
        if i < 0:
            return hex((1 << 64) + i)
        return hex(i)
    return i


class SyscallAbi(Abi):
    """
    A system-call specific ABI.

    Captures model arguments and return values for centralized logging.
    """

    def syscall_number(self):
        """
        Extract the index of the invoked syscall.

        :return: int
        """
        raise NotImplementedError

    def get_argument_values(self, model, prefix_args):
        self._last_arguments = super().get_argument_values(model, prefix_args)
        return self._last_arguments

    def invoke(self, model, prefix_args=None):
        # invoke() will call get_argument_values()
        self._last_arguments = ()

        if type(model) is partial:
            self._cpu._publish("will_execute_syscall", model.args[0])
        else:
            self._cpu._publish("will_execute_syscall", model)
        ret = super().invoke(model, prefix_args)
        if type(model) is partial:
            model = model.args[0]
        self._cpu._publish(
            "did_execute_syscall",
            model.__func__.__name__ if isinstance(model, types.MethodType) else model.__name__,
            self._last_arguments,
            ret,
        )

        if platform_logger.isEnabledFor(logging.DEBUG):
            # Try to expand strings up to max_arg_expansion
            max_arg_expansion = 32
            # Add a hex representation to return if greater than min_hex_expansion
            min_hex_expansion = 0x80

            args = []
            for arg in self._last_arguments:
                arg_s = (
                    unsigned_hexlify(arg)
                    if not issymbolic(arg) and abs(arg) > min_hex_expansion
                    else f"{arg}"
                )
                if self._cpu.memory.access_ok(arg, "r") and model.__func__.__name__ not in {
                    "sys_mprotect",
                    "sys_mmap",
                }:
                    try:
                        s = self._cpu.read_string(arg, max_arg_expansion)
                        s = s.rstrip().replace("\n", "\\n") if s else s
                        arg_s = f'"{s}"' if s else arg_s
                    except Exception:
                        pass
                args.append(arg_s)

            args_s = ", ".join(args)
            ret_s = f"{unsigned_hexlify(ret)}" if abs(ret) > min_hex_expansion else f"{ret}"

            platform_logger.debug("%s(%s) = %s", model.__func__.__name__, args_s, ret_s)


############################################################################
# Abstract cpu encapsulating common cpu methods used by platforms and executor.


class Cpu(Eventful):
    """
    Base class for all Cpu architectures. Functionality common to all
    architectures (and expected from users of a Cpu) should be here. Commonly
    used by platforms and py:class:manticore.core.Executor

    The following attributes need to be defined in any derived class

    - arch
    - mode
    - max_instr_width
    - address_bit_size
    - pc_alias
    - stack_alias
    """

    _published_events = {
        "write_register",
        "read_register",
        "write_memory",
        "read_memory",
        "decode_instruction",
        "execute_instruction",
        "invoke_syscall",
        "set_descriptor",
        "map_memory",
        "protect_memory",
        "unmap_memory",
        "execute_syscall",
        "solve",
    }

    def __init__(self, regfile: RegisterFile, memory: Memory, **kwargs):
        assert isinstance(regfile, RegisterFile)
        self._disasm = kwargs.pop("disasm", "capstone")
        super().__init__(**kwargs)
        self._regfile = regfile
        self._memory = memory
        self._instruction_cache: Dict[int, Any] = {}
        self._icount = 0
        self._last_pc = None
        self._last_executed_pc = None
        self._concrete = kwargs.pop("concrete", False)
        self.emu = None
        self._break_unicorn_at: Optional[int] = None
        self._delayed_event = False
        if not hasattr(self, "disasm"):
            self.disasm = init_disassembler(self._disasm, self.arch, self.mode)
        # Ensure that regfile created STACK/PC aliases
        assert "STACK" in self._regfile
        assert "PC" in self._regfile

    def __getstate__(self):
        state = super().__getstate__()
        state["regfile"] = self._regfile
        state["memory"] = self._memory
        state["icount"] = self._icount
        state["last_pc"] = self._last_pc
        state["last_executed_pc"] = self._last_executed_pc
        state["disassembler"] = self._disasm
        state["concrete"] = self._concrete
        state["break_unicorn_at"] = self._break_unicorn_at
        state["delayed_event"] = self._delayed_event
        return state

    def __setstate__(self, state):
        Cpu.__init__(
            self,
            state["regfile"],
            state["memory"],
            disasm=state["disassembler"],
            concrete=state["concrete"],
        )
        self._icount = state["icount"]
        self._last_pc = state["last_pc"]
        self._last_executed_pc = state["last_executed_pc"]
        self._disasm = state["disassembler"]
        self._concrete = state["concrete"]
        self._break_unicorn_at = state["break_unicorn_at"]
        self._delayed_event = state["delayed_event"]
        super().__setstate__(state)

    @property
    def icount(self):
        return self._icount

    @property
    def last_executed_pc(self) -> Optional[int]:
        return self._last_executed_pc

    @property
    def last_executed_insn(self):
        return self.decode_instruction(self.last_executed_pc)

    ##############################
    # Register access
    @property
    def regfile(self):
        """ The RegisterFile of this cpu """
        return self._regfile

    @property
    def all_registers(self):
        """
        Returns all register names for this CPU. Any register returned can be
        accessed via a `cpu.REG` convenience interface (e.g. `cpu.EAX`) for both
        reading and writing.

        :return: valid register names
        :rtype: tuple[str]
        """
        return self._regfile.all_registers

    @property
    def canonical_registers(self):
        """
        Returns the list of all register names  for this CPU.

        :rtype: tuple
        :return: the list of register names for this CPU.
        """
        return self._regfile.canonical_registers

    def write_register(self, register, value):
        """
        Dynamic interface for writing cpu registers

        :param str register: register name (as listed in `self.all_registers`)
        :param value: register value
        :type value: int or long or Expression
        """
        self._publish("will_write_register", register, value)
        value = self._regfile.write(register, value)
        self._publish("did_write_register", register, value)
        return value

    def read_register(self, register):
        """
        Dynamic interface for reading cpu registers

        :param str register: register name (as listed in `self.all_registers`)
        :return: register value
        :rtype: int or long or Expression
        """
        self._publish("will_read_register", register)
        value = self._regfile.read(register)
        self._publish("did_read_register", register, value)
        return value

    # Pythonic access to registers and aliases
    def __getattr__(self, name):
        """
        A Pythonic version of read_register

        :param str name: Name of the register
        """
        if name != "_regfile":
            if name in self._regfile:
                return self.read_register(name)
        raise AttributeError(name)

    def __setattr__(self, name, value):
        """
        A Pythonic version of write_register

        :param str name: Name of the register to set
        :param value: The value to set the register to
        :type param: int or long or Expression
        """
        try:
            if name in self._regfile:
                return self.write_register(name, value)
            object.__setattr__(self, name, value)
        except AttributeError:
            object.__setattr__(self, name, value)

    def emulate_until(self, target: int):
        """
        Tells the CPU to set up a concrete unicorn emulator and use it to execute instructions
        until target is reached.

        :param target: Where Unicorn should hand control back to Manticore. Set to 0 for all instructions.
        """
        self._concrete = True
        self._break_unicorn_at = target
        if self.emu:
            self.emu.write_backs_disabled = False
            self.emu.load_state_from_manticore()
            self.emu._stop_at = target

    #############################
    # Memory access
    @property
    def memory(self) -> Memory:
        return self._memory

    def write_int(self, where, expression, size=None, force=False):
        """
        Writes int to memory

        :param int where: address to write to
        :param expr: value to write
        :type expr: int or BitVec
        :param size: bit size of `expr`
        :param force: whether to ignore memory permissions
        """
        if size is None:
            size = self.address_bit_size
        assert size in SANE_SIZES
        self._publish("will_write_memory", where, expression, size)

        data = [
            Operators.CHR(Operators.EXTRACT(expression, offset, 8)) for offset in range(0, size, 8)
        ]
        self._memory.write(where, data, force)

        self._publish("did_write_memory", where, expression, size)

    def _raw_read(self, where: int, size: int = 1, force: bool = False) -> bytes:
        """
        Selects bytes from memory. Attempts to do so faster than via read_bytes.

        :param where: address to read from
        :param size: number of bytes to read
        :param force: whether to ignore memory permissions
        :return: the bytes in memory
        """
        map = self.memory.map_containing(where)
        start = map._get_offset(where)
        if isinstance(map, FileMap):
            end = map._get_offset(where + size)

            if end > map._mapped_size:
                logger.warning(
                    f"Missing {end - map._mapped_size} bytes at the end of {map._filename}"
                )

            raw_data = map._data[map._get_offset(where) : min(end, map._mapped_size)]
            if len(raw_data) < end:
                raw_data += b"\x00" * (end - len(raw_data))

            data = b""
            for offset in sorted(map._overlay.keys()):
                data += raw_data[len(data) : offset]
                data += map._overlay[offset]
            data += raw_data[len(data) :]

        elif isinstance(map, AnonMap):
            data = bytes(map._data[start : start + size])
        else:
            data = b"".join(self.memory.read(where, size, force=force))
        assert len(data) == size, "Raw read resulted in wrong data read which should never happen"
        return data

    def read_int(self, where, size=None, force=False, publish=True):
        """
        Reads int from memory

        :param int where: address to read from
        :param size: number of bits to read
        :return: the value read
        :rtype: int or BitVec
        :param force: whether to ignore memory permissions
        """
        if size is None:
            size = self.address_bit_size
        assert size in SANE_SIZES
        if publish:
            self._publish("will_read_memory", where, size)

        data = self._memory.read(where, size // 8, force)
        assert (8 * len(data)) == size
        value = Operators.CONCAT(size, *map(Operators.ORD, reversed(data)))

        if publish:
            self._publish("did_read_memory", where, value, size)
        return value

    def write_bytes(self, where: int, data, force: bool = False) -> None:
        """
        Write a concrete or symbolic (or mixed) buffer to memory

        :param where: address to write to
        :param data: data to write
        :param force: whether to ignore memory permissions
        """

        mp = self.memory.map_containing(where)
        # TODO (ehennenfent) - fast write can have some yet-unstudied unintended side effects.
        # At the very least, using it in non-concrete mode will break the symbolic strcmp/strlen models. The 1024 byte
        # minimum is intended to minimize the potential effects of this by ensuring that if there _are_ any other
        # issues, they'll only crop up when we're doing very large writes, which are fairly uncommon.
        if (
            isinstance(mp, AnonMap)
            and isinstance(data, (str, bytes))
            and (mp.end - mp.start + 1) >= len(data) >= 1024
            and not issymbolic(data)
            and self._concrete
        ):
            logger.debug("Using fast write")
            offset = mp._get_offset(where)
            if isinstance(data, str):
                data = bytes(data.encode("utf-8"))
            self._publish("will_write_memory", where, data, 8 * len(data))
            mp._data[offset : offset + len(data)] = data
            self._publish("did_write_memory", where, data, 8 * len(data))
        else:
            for i in range(len(data)):
                self.write_int(where + i, Operators.ORD(data[i]), 8, force)

    def read_bytes(self, where: int, size: int, force: bool = False, publish=True):
        """
        Read from memory.

        :param where: address to read data from
        :param size: number of bytes
        :param force: whether to ignore memory permissions
        :return: data
        :rtype: list[int or Expression]
        """
        result = []
        for i in range(size):
            result.append(Operators.CHR(self.read_int(where + i, 8, force, publish=publish)))
        return result

    def write_string(
        self, where: int, string: str, max_length: Optional[int] = None, force: bool = False
    ) -> None:
        """
        Writes a string to memory, appending a NULL-terminator at the end.

        :param where: Address to write the string to
        :param string: The string to write to memory
        :param max_length:

        The size in bytes to cap the string at, or None [default] for no
        limit. This includes the NULL terminator.

        :param force: whether to ignore memory permissions
        """

        if max_length is not None:
            string = string[: max_length - 1]

        self.write_bytes(where, string + "\x00", force)

    def read_string(self, where: int, max_length: Optional[int] = None, force: bool = False) -> str:
        """
        Read a NUL-terminated concrete buffer from memory. Stops reading at first symbolic byte.

        :param where: Address to read string from
        :param max_length:
            The size in bytes to cap the string at, or None [default] for no
            limit.
        :param force: whether to ignore memory permissions
        :return: string read
        """
        s = io.BytesIO()
        while True:
            c = self.read_int(where, 8, force)

            if issymbolic(c) or c == 0:
                break

            if max_length is not None:
                if max_length == 0:
                    break
                max_length = max_length - 1
            s.write(Operators.CHR(c))
            where += 1
        return s.getvalue().decode()

    def push_bytes(self, data, force: bool = False):
        """
        Write `data` to the stack and decrement the stack pointer accordingly.

        :param data: Data to write
        :param force: whether to ignore memory permissions
        """
        self.STACK -= len(data)
        self.write_bytes(self.STACK, data, force)
        return self.STACK

    def pop_bytes(self, nbytes: int, force: bool = False):
        """
        Read `nbytes` from the stack, increment the stack pointer, and return
        data.

        :param nbytes: How many bytes to read
        :param force: whether to ignore memory permissions
        :return: Data read from the stack
        """
        data = self.read_bytes(self.STACK, nbytes, force=force)
        self.STACK += nbytes
        return data

    def push_int(self, value: int, force: bool = False):
        """
        Decrement the stack pointer and write `value` to the stack.

        :param value: The value to write
        :param force: whether to ignore memory permissions
        :return: New stack pointer
        """
        self.STACK -= self.address_bit_size // 8
        self.write_int(self.STACK, value, force=force)
        return self.STACK

    def pop_int(self, force: bool = False):
        """
        Read a value from the stack and increment the stack pointer.

        :param force: whether to ignore memory permissions
        :return: Value read
        """
        value = self.read_int(self.STACK, force=force)
        self.STACK += self.address_bit_size // 8
        return value

    #######################################
    # Decoder
    def _wrap_operands(self, operands):
        """
        Private method to decorate an Operand to our needs based on the
        underlying architecture.
        See :class:`~manticore.core.cpu.abstractcpu.Operand` class
        """
        raise NotImplementedError

    def decode_instruction(self, pc: int):
        """
        This will decode an instruction from memory pointed by `pc`

        :param pc: address of the instruction
        """
        # No dynamic code!!! #TODO!
        # Check if instruction was already decoded
        if pc in self._instruction_cache:
            return self._instruction_cache[pc]

        text = b""

        # Read Instruction from memory
        exec_size = self.memory.max_exec_size(pc, self.max_instr_width)
        instr_memory = self.memory[pc : pc + exec_size]
        for i in range(exec_size):
            # This reads a byte from memory ignoring permissions
            # and concretize it if symbolic

            c = instr_memory[i]
            if issymbolic(c):
                # In case of fully symbolic memory, eagerly get a valid ptr
                if isinstance(self.memory, LazySMemory):
                    try:
                        vals = visitors.simplify_array_select(c)
                        c = bytes([vals[0]])
                    except visitors.ArraySelectSimplifier.ExpressionNotSimple:
                        self._publish("will_solve", self.memory.constraints, c, "get_value")
                        solved = SelectedSolver.instance().get_value(self.memory.constraints, c)
                        self._publish("did_solve", self.memory.constraints, c, "get_value", solved)
                        c = struct.pack("B", solved)
                elif isinstance(c, Constant):
                    c = bytes([c.value])
                else:
                    logger.error("Concretize executable memory %r %r", c, text)
                    raise ConcretizeMemory(
                        self.memory, address=pc, size=8 * self.max_instr_width, policy="INSTRUCTION"
                    )
            text += c

        # Pad potentially incomplete instruction with zeroes
        code = text.ljust(self.max_instr_width, b"\x00")

        try:
            # decode the instruction from code
            insn = self.disasm.disassemble_instruction(code, pc)
        except StopIteration as e:
            raise DecodeException(pc, code)

        # Check that the decoded instruction is contained in executable memory
        if insn.size > exec_size:
            logger.info("Trying to execute instructions from non-executable memory")
            raise InvalidMemoryAccess(pc, "x")

        insn.operands = self._wrap_operands(insn.operands)
        self._instruction_cache[pc] = insn
        return insn

    @property
    def instruction(self):
        if self._last_pc is None:
            return self.decode_instruction(self.PC)
        else:
            return self.decode_instruction(self._last_pc)

    #######################################
    # Execute
    def canonicalize_instruction_name(self, instruction):
        """
        Get the semantic name of an instruction.
        """
        raise NotImplementedError

    def execute(self):
        """
        Decode, and execute one instruction pointed by register PC
        """
        curpc = self.PC
        if self._delayed_event:
            self._last_executed_pc = self._last_pc
            self._icount += 1
            self._publish(
                "did_execute_instruction",
                self._last_pc,
                curpc,
                self.decode_instruction(self._last_pc),
            )
            self._delayed_event = False

        if issymbolic(curpc):
            raise ConcretizeRegister(self, "PC", policy="ALL")
        if not self.memory.access_ok(curpc, "x"):
            raise InvalidMemoryAccess(curpc, "x")

        self._publish("will_decode_instruction", curpc)

        insn = self.decode_instruction(curpc)
        self._last_pc = self.PC

        self._publish("will_execute_instruction", self._last_pc, insn)

        # FIXME (theo) why just return here?
        # hook changed PC, so we trust that there is nothing more to do
        if insn.address != self.PC:
            self._last_executed_pc = self.PC
            return

        name = self.canonicalize_instruction_name(insn)

        if logger.level == logging.DEBUG:
            logger.debug(self.render_instruction(insn))
            for l in self.render_registers():
                register_logger.debug(l)

        try:
            if self._concrete and "SYSCALL" in name:
                self.emu.sync_unicorn_to_manticore()
            if self._concrete and "SYSCALL" not in name:
                self.emulate(insn)
                if self.PC == self._break_unicorn_at:
                    logger.debug("Switching from Unicorn to Manticore")
                    self._break_unicorn_at = None
                    self._concrete = False
            else:
                implementation = getattr(self, name, None)

                if implementation is not None:
                    implementation(*insn.operands)

                else:
                    text_bytes = " ".join("%02x" % x for x in insn.bytes)
                    logger.warning(
                        "Unimplemented instruction: 0x%016x:\t%s\t%s\t%s",
                        insn.address,
                        text_bytes,
                        insn.mnemonic,
                        insn.op_str,
                    )
                    self.backup_emulate(insn)
        except (Interruption, Syscall) as e:
            self._delayed_event = True
            raise e
        else:
            self._publish_instruction_as_executed(insn)

    # FIXME(yan): In the case the instruction implementation invokes a system call, we would not be able to
    # publish the did_execute_instruction event from here, so we capture and attach it to the syscall
    # exception for the platform to emit it for us once the syscall has successfully been executed.
    def _publish_instruction_as_executed(self, insn):
        """
        Notify listeners that an instruction has been executed.
        """
        self._last_executed_pc = self._last_pc
        self._icount += 1
        self._publish("did_execute_instruction", self._last_pc, self.PC, insn)

    def emulate(self, insn):
        """
        Pick the right emulate function (maintains API compatiblity)

        :param insn: single instruction to emulate/start emulation from
        """

        if self._concrete:
            self.concrete_emulate(insn)
        else:
            self.backup_emulate(insn)

    def concrete_emulate(self, insn):
        """
        Start executing in Unicorn from this point until we hit a syscall or reach break_unicorn_at

        :param capstone.CsInsn insn: The instruction object to emulate
        """

        if not self.emu:
            self.emu = ConcreteUnicornEmulator(self)
        if self.emu._stop_at is None:
            self.emu.write_backs_disabled = False
            self.emu._stop_at = self._break_unicorn_at
            self.emu.load_state_from_manticore()
        try:
            self.emu.emulate(insn)
        except unicorn.UcError as e:
            if e.errno == unicorn.UC_ERR_INSN_INVALID:
                text_bytes = " ".join("%02x" % x for x in insn.bytes)
                logger.error(
                    "Unimplemented instruction: 0x%016x:\t%s\t%s\t%s",
                    insn.address,
                    text_bytes,
                    insn.mnemonic,
                    insn.op_str,
                )
            raise InstructionEmulationError(str(e))

    def backup_emulate(self, insn):
        """
        If we could not handle emulating an instruction, use Unicorn to emulate
        it.

        :param capstone.CsInsn instruction: The instruction object to emulate
        """

        if not hasattr(self, "backup_emu"):
            self.backup_emu = UnicornEmulator(self)
        try:
            self.backup_emu.emulate(insn)
        except unicorn.UcError as e:
            if e.errno == unicorn.UC_ERR_INSN_INVALID:
                text_bytes = " ".join("%02x" % x for x in insn.bytes)
                logger.error(
                    "Unimplemented instruction: 0x%016x:\t%s\t%s\t%s",
                    insn.address,
                    text_bytes,
                    insn.mnemonic,
                    insn.op_str,
                )
            raise InstructionEmulationError(str(e))
        finally:
            # We have been seeing occasional Unicorn issues with it not clearing
            # the backing unicorn instance. Saw fewer issues with the following
            # line present.
            del self.backup_emu

    def render_instruction(self, insn=None):
        try:
            insn = self.instruction
            return f"INSTRUCTION: 0x{insn.address:016x}:\t{insn.mnemonic}\t{insn.op_str}"
        except Exception as e:
            return "{can't decode instruction}"

    def render_register(self, reg_name):
        result = ""

        value = self.read_register(reg_name)

        if issymbolic(value):
            value = str(value)  # coerce the value into a string
            aux = f"{reg_name:3s}: {value:16s}"
            result += aux
        elif isinstance(value, int):
            result += f"{reg_name:3s}: 0x{value:016x}"
        else:
            result += f"{reg_name:3s}: {value!r}"
        return result

    def render_registers(self):
        # FIXME add a context manager at utils that look for all Signal
        # backup, null, use, then restore the list.
        # will disabled_signals(self):
        #    return map(self.render_register, self._regfile.canonical_registers)
        return map(self.render_register, sorted(self._regfile.canonical_registers))

    # Generic string representation
    def __str__(self):
        """
        Returns a string representation of cpu state

        :rtype: str
        :return: name and current value for all the registers.
        """
        result = f"{self.render_instruction()}\n"
        result += "\n".join(self.render_registers())
        return result


# Instruction decorators


def instruction(old_method):
    # This should decorate every instruction implementation
    @wraps(old_method)
    def new_method(cpu, *args, **kw_args):
        cpu.PC += cpu.instruction.size
        return old_method(cpu, *args, **kw_args)

    new_method.old_method = old_method
    return new_method<|MERGE_RESOLUTION|>--- conflicted
+++ resolved
@@ -294,11 +294,7 @@
         """
         raise NotImplementedError
 
-<<<<<<< HEAD
-    def get_return_reg(self):
-=======
     def get_result_reg(self) -> str:
->>>>>>> 38bb3d26
         """
         Extract the location a return value will be written to. Produces
         a string describing a register where the return value is written to.
