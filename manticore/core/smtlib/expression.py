from functools import reduce
from ...exceptions import SmtlibError
import uuid

import re
import copy
from typing import Union, Optional, Dict, Tuple, List


class ExpressionException(SmtlibError):
    """
    Expression exception
    """

    pass


class Expression(object):
    """ Abstract taintable Expression. """

    __slots__: Tuple[str, ...] = ()
    __xslots__: Tuple[str, ...] = ("_taint",)

    def __init__(self, taint: Union[tuple, frozenset] = (), **kwargs):
        assert not kwargs
        super().__init__()
        self._taint = frozenset(taint)

    def __repr__(self):
        return "<{:s} at {:x}{:s}>".format(type(self).__name__, id(self), self.taint and "-T" or "")

    @property
    def is_tainted(self):
        return len(self._taint) != 0

    @property
    def taint(self):
        return self._taint


def issymbolic(value) -> bool:
    """
        Helper to determine whether an object is symbolic (e.g checking
        if data read from memory is symbolic)

        :param object value: object to check
        :return: whether `value` is symbolic
        :rtype: bool
        """
    return isinstance(value, (Expression, ArrayProxy))


def istainted(arg, taint=None):
    """
    Helper to determine whether an object if tainted.
    :param arg: a value or Expression
    :param taint: a regular expression matching a taint value (eg. 'IMPORTANT.*'). If None, this function checks for any taint value.
    """

    if not issymbolic(arg):
        return False
    if taint is None:
        return len(arg.taint) != 0
    for arg_taint in arg.taint:
        m = re.match(taint, arg_taint, re.DOTALL | re.IGNORECASE)
        if m:
            return True
    return False


def get_taints(arg, taint=None):
    """
    Helper to list an object taints.
    :param arg: a value or Expression
    :param taint: a regular expression matching a taint value (eg. 'IMPORTANT.*'). If None, this function checks for any taint value.
    """

    if not issymbolic(arg):
        return
    for arg_taint in arg.taint:
        if taint is not None:
            m = re.match(taint, arg_taint, re.DOTALL | re.IGNORECASE)
            if m:
                yield arg_taint
        else:
            yield arg_taint
    return


def taint_with(arg, *taints, value_bits=256, index_bits=256):
    """
    Helper to taint a value.
    :param arg: a value or Expression
    :param taint: a regular expression matching a taint value (eg. 'IMPORTANT.*'). If None, this function checks for any taint value.
    """

    tainted_fset = frozenset(tuple(taints))
    if not issymbolic(arg):
        if isinstance(arg, int):
            arg = BitVecConstant(value_bits, arg)
            arg._taint = tainted_fset
        else:
            raise ValueError("type not supported")

    else:
        arg = copy.copy(arg)
        arg._taint |= tainted_fset

    return arg


class Variable(Expression):
    __slots__ = ()
    __xslots__: Tuple[str, ...] = ("_name",)

    def __init__(self, name: str, **kwargs):
        super().__init__(**kwargs)
        self._name = name

    @property
    def declaration(self):
        pass

    @property
    def name(self):
        return self._name

    def __copy__(self, memo):
        raise ExpressionException("Copying of Variables is not allowed.")

    def __deepcopy__(self, memo):
        raise ExpressionException("Copying of Variables is not allowed.")

    def __repr__(self):
        return "<{:s}({:s}) at {:x}>".format(type(self).__name__, self.name, id(self))


class Constant(Expression):
    __slots__ = ()
    __xslots__: Tuple[str, ...] = ("_value",)

    def __init__(self, value: Union[bool, int], **kwargs):
        super().__init__(**kwargs)
        self._value = value

    @property
    def value(self):
        return self._value


class Operation(Expression):
    __slots__ = ()
    __xslots__: Tuple[str, ...] = ("_operands",)

    def __init__(self, operands: Tuple[Expression, ...], taint=None, **kwargs):
        # assert len(operands) > 0
        # assert all(isinstance(x, Expression) for x in operands)
        self._operands = operands

        # If taint was not forced by a keyword argument, calculate default
        if taint is None:
            taint = reduce(lambda x, y: x.union(y.taint), operands, frozenset())

        super().__init__(taint=taint, **kwargs)

    @property
    def operands(self):
        return self._operands


###############################################################################
# Booleans
class Bool(Expression):
    __slots__: Tuple[str, ...] = tuple()

    def cast(self, value: Union["Bool", int, bool], **kwargs) -> Union["BoolConstant", "Bool"]:
        if isinstance(value, Bool):
            return value
        return BoolConstant(bool(value), **kwargs)

    def __cmp__(self, *args):
        raise NotImplementedError("CMP for Bool")

    def __invert__(self):
        return BoolNot(self)

    def __eq__(self, other):
        return BoolEqual(self, self.cast(other))

    def __hash__(self):
        return object.__hash__(self)

    def __ne__(self, other):
        return BoolNot(self == self.cast(other))

    def __and__(self, other):
        return BoolAnd(self, self.cast(other))

    def __or__(self, other):
        return BoolOr(self, self.cast(other))

    def __xor__(self, other):
        return BoolXor(self, self.cast(other))

    def __rand__(self, other):
        return BoolAnd(self.cast(other), self)

    def __ror__(self, other):
        return BoolOr(self.cast(other), self)

    def __rxor__(self, other):
        return BoolXor(self.cast(other), self)

    def __bool__(self):
        # try to be forgiving. Allow user to use Bool in an IF sometimes
        from .visitors import simplify

        x = simplify(self)
        if isinstance(x, Constant):
            return x.value
        raise NotImplementedError("__bool__ for Bool")


class BoolVariable(Bool, Variable):
    __slots__ = Bool.__xslots__ + Variable.__xslots__

    @property
    def declaration(self):
        return f"(declare-fun {self.name} () Bool)"


class BoolConstant(Bool, Constant):
    __slots__ = Bool.__xslots__ + Constant.__xslots__

    def __init__(self, value, **kwargs):
        super().__init__(value=value, **kwargs)

    def __bool__(self):
        return self._value


class BoolOperation(Operation, Bool):
    __slots__ = ()
    __xslots__ = Operation.__xslots__ + Bool.__xslots__


class BoolNot(BoolOperation):
    __slots__ = BoolOperation.__xslots__

    def __init__(self, *args, **kwargs):
        super().__init__(operands=args, **kwargs)


class BoolAnd(BoolOperation):
    __slots__ = BoolOperation.__xslots__

    def __init__(self, *args, **kwargs):
        super().__init__(operands=args, **kwargs)


class BoolOr(BoolOperation):
    __slots__ = BoolOperation.__xslots__

    def __init__(self, *args, **kwargs):
        super().__init__(operands=args, **kwargs)


class BoolXor(BoolOperation):
    __slots__ = BoolOperation.__xslots__

    def __init__(self, *args, **kwargs):
        super().__init__(operands=args, **kwargs)


class BoolITE(BoolOperation):
    __slots__ = BoolOperation.__xslots__

    def __init__(self, cond: "Bool", true: "Bool", false: "Bool", **kwargs):
        super().__init__(operands=(cond, true, false), **kwargs)


class BitVec(Expression):
    __slots__ = ()
    __xslots__: Tuple[str, ...] = Expression.__xslots__ + ("size",)
    """ This adds a bitsize to the Expression class """

    def __init__(self, size: int, **kwargs):
        super().__init__(**kwargs)
        self.size = size

    @property
    def mask(self):
        return (1 << self.size) - 1

    @property
    def signmask(self):
        return 1 << (self.size - 1)

    def cast(
        self, value: Union["BitVec", str, int, bytes], **kwargs
    ) -> Union["BitVecConstant", "BitVec"]:
        if isinstance(value, BitVec):
            assert value.size == self.size
            return value
        if isinstance(value, (str, bytes)) and len(value) == 1:
            value = ord(value)
        # Try to support not Integral types that can be casted to int
        if not isinstance(value, int):
            value = int(value)
        # FIXME? Assert it fits in the representation
        return BitVecConstant(self.size, value, **kwargs)

    def __add__(self, other):
        return BitVecAdd(self, self.cast(other))

    def __sub__(self, other):
        return BitVecSub(self, self.cast(other))

    def __mul__(self, other):
        return BitVecMul(self, self.cast(other))

    def __mod__(self, other):
        return BitVecMod(self, self.cast(other))

    # object.__divmod__(self, other)
    # object.__pow__(self, other[, modulo])

    def __lshift__(self, other):
        return BitVecShiftLeft(self, self.cast(other))

    def __rshift__(self, other):
        return BitVecShiftRight(self, self.cast(other))

    def __and__(self, other):
        return BitVecAnd(self, self.cast(other))

    def __xor__(self, other):
        return BitVecXor(self, self.cast(other))

    def __or__(self, other):
        return BitVecOr(self, self.cast(other))

    # The division operator (/) is implemented by these methods. The
    # __truediv__() method is used when __future__.division is in effect,
    # otherwise __div__() is used. If only one of these two methods is
    # defined, the object will not support division in the alternate context;
    # TypeError will be raised instead.

    def __div__(self, other):
        return BitVecDiv(self, self.cast(other))

    def __truediv__(self, other):
        return BitVecDiv(self, self.cast(other))

    def __floordiv__(self, other):
        return self / other

    # These methods are called to implement the binary arithmetic operations
    # (+, # -, *, /, %, divmod(), pow(), **, <<, >>, &, ^, |) with reflected
    # (swapped) operands. These functions are only called if the left operand
    # does not support the corresponding operation and the operands are of
    # different types. [2] For instance, to evaluate the expression x - y,
    # where y is an instance of a class that has an __rsub__() method,
    # y.__rsub__(x) is called if x.__sub__(y) returns NotImplemented.

    def __radd__(self, other):
        return BitVecAdd(self.cast(other), self)

    def __rsub__(self, other):
        return BitVecSub(self.cast(other), self)

    def __rmul__(self, other):
        return BitVecMul(self.cast(other), self)

    def __rmod__(self, other):
        return BitVecMod(self.cast(other), self)

    def __rtruediv__(self, other):
        return BitVecDiv(self.cast(other), self)

    def __rdiv__(self, other):
        return BitVecDiv(self.cast(other), self)

    # object.__rdivmod__(self, other)
    # object.__rpow__(self, other)

    def __rlshift__(self, other):
        return BitVecShiftLeft(self.cast(other), self)

    def __rrshift__(self, other):
        return BitVecShiftRight(self.cast(other), self)

    def __rand__(self, other):
        return BitVecAnd(self.cast(other), self)

    def __rxor__(self, other):
        return BitVecXor(self.cast(other), self)

    def __ror__(self, other):
        return BitVecOr(self.cast(other), self)

    def __invert__(self):
        return BitVecXor(self, self.cast(self.mask))

    # These are the so-called "rich comparison" methods, and are called
    # for comparison operators in preference to __cmp__() below. The
    # correspondence between operator symbols and method names is as
    # follows:
    #   x<y calls x.__lt__(y),
    #   x<=y calls x.__le__(y),
    #   x==y calls x.__eq__(y),
    #   x!=y and x<>y call x.__ne__(y),
    #   x>y calls x.__gt__(y), and
    #   x>=y calls x.__ge__(y).

    def __lt__(self, other):
        return LessThan(self, self.cast(other))

    def __le__(self, other):
        return LessOrEqual(self, self.cast(other))

    def __eq__(self, other):
        return BoolEqual(self, self.cast(other))

    def __hash__(self):
        return object.__hash__(self)

    def __ne__(self, other):
        return BoolNot(BoolEqual(self, self.cast(other)))

    def __gt__(self, other):
        return GreaterThan(self, self.cast(other))

    def __ge__(self, other):
        return GreaterOrEqual(self, self.cast(other))

    def __neg__(self):
        return BitVecNeg(self)

    # Unsigned comparisons
    def ugt(self, other):
        return UnsignedGreaterThan(self, self.cast(other))

    def uge(self, other):
        return UnsignedGreaterOrEqual(self, self.cast(other))

    def ult(self, other):
        return UnsignedLessThan(self, self.cast(other))

    def ule(self, other):
        return UnsignedLessOrEqual(self, self.cast(other))

    def udiv(self, other):
        return BitVecUnsignedDiv(self, self.cast(other))

    def rudiv(self, other):
        return BitVecUnsignedDiv(self.cast(other), self)

    def sdiv(self, other):
        return BitVecDiv(self, self.cast(other))

    def rsdiv(self, other):
        return BitVecDiv(self.cast(other), self)

    def srem(self, other):
        return BitVecRem(self, self.cast(other))

    def rsrem(self, other):
        return BitVecRem(self.cast(other), self)

    def urem(self, other):
        return BitVecUnsignedRem(self, self.cast(other))

    def rurem(self, other):
        return BitVecUnsignedRem(self.cast(other), self)

    def sar(self, other):
        return BitVecArithmeticShiftRight(self, self.cast(other))

    def sal(self, other):
        return BitVecArithmeticShiftLeft(self, self.cast(other))

    def Bool(self):
        return self != 0


class BitVecVariable(BitVec, Variable):
    __slots__ = BitVec.__xslots__ + Variable.__xslots__

    def __init__(self, **kwargs):
        super().__init__(**kwargs)

    @property
    def name(self):
        return self._name

    def __copy__(self, memo=""):
        raise ExpressionException("Copying of Variables is not allowed.")

    def __deepcopy__(self, memo=""):
        raise ExpressionException("Copying of Variables is not allowed.")

    def __repr__(self):
        return "<{:s}({:s}) at {:x}>".format(type(self).__name__, self.name, id(self))

    @property
    def declaration(self):
        return f"(declare-fun {self.name} () (_ BitVec {self.size}))"


class BitVecConstant(BitVec, Constant):
    __slots__ = BitVec.__xslots__ + Constant.__xslots__

    def __init__(self, size: int, value: int, **kwargs):
        value &= (1 << size) - 1
        super().__init__(size=size, value=value, **kwargs)

    def __bool__(self):
        return self.value != 0

    def __eq__(self, other):
        if self.taint:
            return super().__eq__(other)
        return self.value == other

    def __hash__(self):
        return super().__hash__()

    @property
    def value(self):
        return self._value

    @property
    def signed_value(self):
        if self._value & self.signmask:
            return self._value - (1 << self.size)
        else:
            return self._value


class BitVecOperation(BitVec, Operation):
    __xslots__ = BitVec.__xslots__ + Operation.__xslots__
    __slots__ = ()


class BitVecAdd(BitVecOperation):
    __slots__ = BitVecOperation.__xslots__

    def __init__(self, a, b, **kwargs):
        super().__init__(size=a.size, operands=(a, b), **kwargs)


class BitVecSub(BitVecOperation):
    __slots__ = BitVecOperation.__xslots__

    def __init__(self, a, b, **kwargs):
        super().__init__(size=a.size, operands=(a, b), **kwargs)


class BitVecMul(BitVecOperation):
    __slots__ = BitVecOperation.__xslots__

    def __init__(self, a, b, **kwargs):
        super().__init__(size=a.size, operands=(a, b), **kwargs)


class BitVecDiv(BitVecOperation):
    __slots__ = BitVecOperation.__xslots__

    def __init__(self, a, b, **kwargs):
        super().__init__(size=a.size, operands=(a, b), **kwargs)


class BitVecUnsignedDiv(BitVecOperation):
    __slots__ = BitVecOperation.__xslots__

    def __init__(self, a, b, **kwargs):
        super().__init__(size=a.size, operands=(a, b), **kwargs)


class BitVecMod(BitVecOperation):
    __slots__ = BitVecOperation.__xslots__

    def __init__(self, a, b, **kwargs):
        super().__init__(size=a.size, operands=(a, b), **kwargs)


class BitVecRem(BitVecOperation):
    __slots__ = BitVecOperation.__xslots__

    def __init__(self, a, b, **kwargs):
        super().__init__(size=a.size, operands=(a, b), **kwargs)


class BitVecUnsignedRem(BitVecOperation):
    __slots__ = BitVecOperation.__xslots__

    def __init__(self, a, b, **kwargs):
        super().__init__(size=a.size, operands=(a, b), **kwargs)


class BitVecShiftLeft(BitVecOperation):
    __slots__ = BitVecOperation.__xslots__

    def __init__(self, a, b, **kwargs):
        super().__init__(size=a.size, operands=(a, b), **kwargs)


class BitVecShiftRight(BitVecOperation):
    __slots__ = BitVecOperation.__xslots__

    def __init__(self, a, b, **kwargs):
        super().__init__(size=a.size, operands=(a, b), **kwargs)


class BitVecArithmeticShiftLeft(BitVecOperation):
    __slots__ = BitVecOperation.__xslots__

    def __init__(self, a, b, **kwargs):
        super().__init__(size=a.size, operands=(a, b), **kwargs)


class BitVecArithmeticShiftRight(BitVecOperation):
    __slots__ = BitVecOperation.__xslots__

    def __init__(self, a, b, **kwargs):
        super().__init__(size=a.size, operands=(a, b), **kwargs)


class BitVecAnd(BitVecOperation):
    __slots__ = BitVecOperation.__xslots__

    def __init__(self, a, b, *args, **kwargs):
        super().__init__(size=a.size, operands=(a, b), **kwargs)


class BitVecOr(BitVecOperation):
    __slots__ = BitVecOperation.__xslots__

    def __init__(self, a: BitVec, b: BitVec, *args, **kwargs):
        assert a.size == b.size
        super().__init__(size=a.size, operands=(a, b), **kwargs)


class BitVecXor(BitVecOperation):
    __slots__ = BitVecOperation.__xslots__

    def __init__(self, a, b, **kwargs):
        super().__init__(size=a.size, operands=(a, b), **kwargs)


class BitVecNot(BitVecOperation):
    __slots__ = BitVecOperation.__xslots__

    def __init__(self, a, **kwargs):
        super().__init__(size=a.size, operands=(a,), **kwargs)


class BitVecNeg(BitVecOperation):
    __slots__ = BitVecOperation.__xslots__

    def __init__(self, a, **kwargs):
        super().__init__(size=a.size, operands=(a,), **kwargs)


# Comparing two bitvectors results in a Bool
class LessThan(BoolOperation):
    __slots__ = BitVecOperation.__xslots__

    def __init__(self, a, b, *args, **kwargs):
        super().__init__(operands=(a, b), **kwargs)


class LessOrEqual(BoolOperation):
    __slots__ = BitVecOperation.__xslots__

    def __init__(self, a, b, *args, **kwargs):
        super().__init__(operands=(a, b), **kwargs)


class BoolEqual(BoolOperation):
    __slots__ = BitVecOperation.__xslots__

    def __init__(self, a, b, *args, **kwargs):
        if isinstance(a, BitVec) or isinstance(b, BitVec):
            assert a.size == b.size
        super().__init__(operands=(a, b), **kwargs)


class GreaterThan(BoolOperation):
    __slots__ = BitVecOperation.__xslots__

    def __init__(self, a, b, *args, **kwargs):
        super().__init__(operands=(a, b), **kwargs)


class GreaterOrEqual(BoolOperation):
    __slots__ = BitVecOperation.__xslots__

    def __init__(self, a, b, *args, **kwargs):
        assert a.size == b.size
        super().__init__(operands=(a, b), **kwargs)


class UnsignedLessThan(BoolOperation):
    __slots__ = BitVecOperation.__xslots__

    def __init__(self, a, b, **kwargs):
        super().__init__(operands=(a, b), **kwargs)


class UnsignedLessOrEqual(BoolOperation):
    __slots__ = BitVecOperation.__xslots__

    def __init__(self, a, b, **kwargs):
        assert a.size == b.size
        super().__init__(operands=(a, b), **kwargs)


class UnsignedGreaterThan(BoolOperation):
    __slots__ = BitVecOperation.__xslots__

    def __init__(self, a, b, *args, **kwargs):
        assert a.size == b.size
        super().__init__(operands=(a, b), **kwargs)


class UnsignedGreaterOrEqual(BoolOperation):
    __slots__ = BitVecOperation.__xslots__

    def __init__(self, a, b, **kwargs):
        super(UnsignedGreaterOrEqual, self).__init__(operands=(a, b), **kwargs)


###############################################################################
# Array  BV32 -> BV8  or BV64 -> BV8
class Array(Expression):
    __slots__ = (
        "_index_bits",
        "_index_max",
        "_value_bits",
        "_default",
        "_written",
        "_concrete_cache",
    )

    def __init__(
        self,
        index_bits: int,
        index_max: Optional[int],
        value_bits: int,
        default: Optional[int] = None,
        **kwargs,
    ):
        """
         This is a mapping from BV to BV. Normally used to represent a memory.

        :param index_bits: Number of bits in the addressing side
        :param index_max: Max address allowed
        :param value_bits: Number of bits in tha value side
        :param default: Reading from an uninitialized index will return default
                        if provided. If not the behaivor mimics thtat from smtlib,
                        the returned value is a free symbol.
        :param kwargs: Used in other parent classes
        """
        assert index_bits in (32, 64, 256)
        assert value_bits in (8, 16, 32, 64, 256)
        assert index_max is None or index_max >= 0 and index_max < 2 ** index_bits
        self._index_bits = index_bits
        self._index_max = index_max
        self._value_bits = value_bits
        self._default = default
        self._written = None  # Cache of the known indexs
        self._concrete_cache: Dict[int, int] = {}  # Cache of concrete indexes
        super().__init__(**kwargs)
        assert type(self) is not Array, "Abstract class"

    def _fix_slice(self, index: slice):
        """Used to calculate the size of slices"""
        stop, start = index.stop, index.start
        if start is None:
            start = 0
        if stop is None:
            stop = len(self)
        size = stop - start
        if isinstance(size, BitVec):
            from .visitors import simplify

            size = simplify(size)
        else:
            size = BitVecConstant(self.index_bits, size)
        assert isinstance(size, BitVecConstant)
        return start, stop, size.value

    def cast(self, possible_array):
        """ Builds an Array from a bytes or bytearray"""
        if isinstance(possible_array, (bytearray, bytes)):
            # FIXME This should be related to a constrainSet
            arr = ArrayVariable(
                self.index_bits, len(possible_array), 8, name="cast{}".format(uuid.uuid1())
            )
            for pos, byte in enumerate(possible_array):
                arr = arr.store(pos, byte)
            return arr
        raise ValueError  # cast not implemented

    def cast_index(self, index: Union[int, "BitVec"]) -> Union["BitVecConstant", "BitVec"]:
        if isinstance(index, int):
            # assert self.index_max is None or index >= 0 and index < self.index_max
            return BitVecConstant(self.index_bits, index)
        assert index.size == self.index_bits
        return index

    def cast_value(self, value: Union["BitVec", str, bytes, int]) -> "BitVec":
        if isinstance(value, BitVec):
            assert value.size == self.value_bits
            return value
        if isinstance(value, (str, bytes)) and len(value) == 1:
            value = ord(value)
        if not isinstance(value, int):
            value = int(value)
        return BitVecConstant(self.value_bits, value)

    def __len__(self):
        if self.index_max is None:
            raise ExpressionException("Array max index not set")
        return self.index_max

    @property
    def index_bits(self):
        return self._index_bits

    @property
    def value_bits(self):
        return self._value_bits

    @property
    def index_max(self):
        return self._index_max

    @property
    def default(self):
        return self._default

    def get(self, index, default=None):
        """ Gets an element from the Array.
        If the element was not previously the default is used.
        """
        index = self.cast_index(index)

        # Emulate list[-1]
        if self.index_max is not None:
            from .visitors import simplify

            index = simplify(
                BitVecITE(self.index_bits, index < 0, self.index_max + index + 1, index)
            )

        if isinstance(index, Constant) and index.value in self._concrete_cache:
            return self._concrete_cache[index.value]
        value = ArraySelect(self, index)

        # No default. Returns free symbol
        if default is None:
            default = self._default
        if default is None:
            return value

        # If a default is provided calculate check if the index is known
        is_known = self.is_known(index)
        default = self.cast_value(default)
        if isinstance(is_known, Constant):
            if is_known.value:
                return value
            else:
                return default
        return BitVecITE(self.value_bits, is_known, value, default)

    def select(self, index):
        return self.get(index)

    def store(self, index, value):
        from .visitors import simplify

        index = simplify(self.cast_index(index))
        value = self.cast_value(value)
        new_array = ArrayStore(self, index, value)
        if isinstance(index, Constant):
            new_array._concrete_cache = copy.copy(self._concrete_cache)
            new_array._concrete_cache[index.value] = value
        else:
            # delete all cache as we do not know what this may overwrite.
            new_array._concrete_cache = {}
        if self.default is not None:
            # potentially generate and update .written set
            new_array.written.add(index)
        return new_array

    @property
    def written(self):
        # Calculate only first time
        if self._written is None:
            written = set()
            # take out Proxy sleve
            array = self
            offset = 0
            while not isinstance(array, ArrayVariable):
                if array._written is not None:
                    written = written.union((x - offset for x in array.written))
                    break
                if isinstance(array, ArraySlice):
                    # if it is a proxy over a slice take out the slice too
                    offset += array.slice_offset
                    array = array.array
                else:
                    # The index written to underlaying Array are displaced when sliced
                    written.add(array.index - offset)
                    array = array.array
            self._written = written
        return self._written

    def is_known(self, index):
        if isinstance(index, Constant) and index.value in self._concrete_cache:
            return BoolConstant(True)

        is_known_index = BoolConstant(False)
        written = self.written
        for known_index in written:
            if isinstance(index, Constant) and isinstance(known_index, Constant):
                if known_index.value == index.value:
                    return BoolConstant(True)
            is_known_index = BoolOr(is_known_index.cast(index == known_index), is_known_index)
        return is_known_index

    def write(self, offset, buf):
        """ Creates a new Array instance by writing buf at offset """
        if not isinstance(buf, (Array, bytes)):
            raise TypeError("Array or bytearray expected got {:s}".format(type(buf)))
        arr = self
        for i, val in enumerate(buf):
            arr = arr.store(offset + i, val)
        return arr

    def read(self, offset, size, default: Optional[int] = None):
        default = self._default if default is None else default
        return ArraySlice(self, offset=offset, size=size, default=default)

    def __getitem__(self, index):
        if isinstance(index, slice):
            start, stop, size = self._fix_slice(index)
            return self.read(start, size, self.default)
        else:
            if self.index_max is not None:
                if not isinstance(index, Expression) and index >= self.index_max:
                    raise IndexError
        return self.get(index, self._default)

    def __iter__(self):
        for i in range(len(self)):
            yield self[i]

    def __eq__(self, other):
        # FIXME taint
        def compare_buffers(a, b):
            if len(a) != len(b):
                return BoolConstant(False)
            cond = BoolConstant(True)
            for i in range(len(a)):
                cond = BoolAnd(cond.cast(a[i] == b[i]), cond)
                if cond is BoolConstant(False):
                    return BoolConstant(False)
            return cond

        return compare_buffers(self, other)

    def __ne__(self, other):
        return BoolNot(self == other)

    def __hash__(self):
        return super().__hash__()

    @property
    def underlying_variable(self):
        array = self
        while not isinstance(array, ArrayVariable):
            array = array.array
        return array

    def read_BE(self, address, size):
        address = self.cast_index(address)
        bytes = []
        for offset in range(size):
            bytes.append(self.get(address + offset, self._default))
        return BitVecConcat(size * self.value_bits, *bytes)

    def read_LE(self, address, size):
        address = self.cast_index(address)
        bytes = []
        for offset in range(size):
            bytes.append(self.get(address + offset, self._default))
        return BitVecConcat(size * self.value_bits, *reversed(bytes))

    def write_BE(self, address, value, size):
        address = self.cast_index(address)
        value = BitVecConstant(size=size * self.value_bits, value=0).cast(value)
        array = self
        for offset in range(size):
            array = array.store(
                address + offset,
                BitVecExtract(value, (size - 1 - offset) * self.value_bits, self.value_bits),
            )
        return array

    def write_LE(self, address, value, size):
        address = self.cast_index(address)
        value = BitVec(size * self.value_bits).cast(value)
        array = self
        for offset in reversed(range(size)):
            array = array.store(
                address + offset,
                BitVecExtract(value, (size - 1 - offset) * self.value_bits, self.value_bits),
            )
        return array

    def __add__(self, other):
        if not isinstance(other, (Array, bytes)):
            raise TypeError("can't concat Array to {}".format(type(other)))
        if isinstance(other, Array):
            if self.index_bits != other.index_bits or self.value_bits != other.value_bits:
                raise ValueError("Array sizes do not match for concatenation")

        from .visitors import simplify

        # FIXME This should be related to a constrainSet
        new_arr = ArrayVariable(
            self.index_bits,
            self.index_max + len(other),
            self.value_bits,
            default=self._default,
            name="concatenation{}".format(uuid.uuid1()),
        )

        for index in range(self.index_max):
            new_arr = new_arr.store(index, simplify(self[index]))
        for index in range(len(other)):
            new_arr = new_arr.store(index + self.index_max, simplify(other[index]))
        return new_arr

    def __radd__(self, other):
        if not isinstance(other, (Array, bytes)):
            raise TypeError("can't concat Array to {}".format(type(other)))
        if isinstance(other, Array):
            if self.index_bits != other.index_bits or self.value_bits != other.value_bits:
                raise ValueError("Array sizes do not match for concatenation")

        from .visitors import simplify

        # FIXME This should be related to a constrainSet
        new_arr = ArrayVariable(
            self.index_bits,
            self.index_max + len(other),
            self.value_bits,
            default=self._default,
            name="concatenation{}".format(uuid.uuid1()),
        )

        for index in range(len(other)):
            new_arr = new_arr.store(index, simplify(other[index]))
        for index in range(self.index_max):
            new_arr = new_arr.store(index + len(other), simplify(self[index]))
        return new_arr


class ArrayVariable(Array, Variable):
    __slots__ = Array.__xslots__ + Variable.__xslots__

    @property
    def declaration(self):
        return f"(declare-fun {self.name} () (Array (_ BitVec {self.index_bits}) (_ BitVec {self.value_bits})))"


class ArrayOperation(Array, Operation):
    __slots__ = ()
    __xslots__ = Array.__xslots__ + Operation.__xslots__


class ArrayStore(ArrayOperation):
    __slots__ = ArrayOperation.__xslots__

    def __init__(self, array: "Array", index: "BitVec", value: "BitVec", **kwargs):
        assert index.size == array.index_bits
        assert value.size == array.value_bits
        super().__init__(
            index_bits=array.index_bits,
            value_bits=array.value_bits,
            index_max=array.index_max,
            default=array.default,
            operands=(array, index, value),
            **kwargs,
        )

    @property
    def array(self):
        return self.operands[0]

    @property
    def name(self):
        return self.operands[0].name

    @property
    def index(self):
        return self.operands[1]

    @property
    def value(self):
        return self.operands[2]


class ArraySlice(ArrayOperation):
<<<<<<< HEAD
    """ Provides a projection of an underlying array.
        Lets you slice an array without copying it.
        (It needs to be simplified out before translating it smtlib)
    """

    __slots__ = ArrayOperation.__xslots__ + ("_slice_offset", "_slice_size")

=======
>>>>>>> 27db1b80
    def __init__(
        self, array: "Array", offset: int, size: int, default: Optional[int] = None, **kwargs
    ):
        assert size
        if not isinstance(array, Array):
            raise ValueError("Array expected")
<<<<<<< HEAD
        default = default if default is not None else array.default

        super().__init__(
            index_bits=array.index_bits,
            value_bits=array.value_bits,
            index_max=size,
            operands=(array,),
            default=default,
            **kwargs,
        )
=======
        if isinstance(array, ArrayProxy):
            array = array._array
        super().__init__(array, **kwargs)
>>>>>>> 27db1b80

        self._slice_offset = offset
        self._slice_size = size

    @property
<<<<<<< HEAD
    def underlying_variable(self):
        return self.array.underlying_variable

    @property
    def array(self):
        return self.operands[0]
=======
    def array(self):
        return self.operands[0]

    @property
    def underlying_variable(self):
        return self.array.underlying_variable

    @property
    def index_bits(self):
        return self.array.index_bits
>>>>>>> 27db1b80

    @property
    def slice_offset(self):
        return self._slice_offset

    @property
    def value_bits(self):
        return self.array.value_bits

<<<<<<< HEAD
    def get(self, index, default):
        return self.array.get(index + self._slice_offset, default)
=======
    def select(self, index):
        return self.array.select(index + self._slice_offset)
>>>>>>> 27db1b80

    def store(self, index, value):
        return ArraySlice(
            self.array.store(index + self._slice_offset, value),
            self._slice_offset,
            self._slice_size,
        )


class ArrayProxy:
    """
    Arrayproxy is a layer on top of an array that provides mutability and some
    simple optimizations for concrete indexes.

    It is not hasheable.
    Think:
        bytearray <-> ArrayProxy  ::: not hasheable, mutable
        bytes <-> Array (ArraySlice, ArrayVariable, ArrayStore) ::: hasheable, notmutable

    """

    def __hash__(self):
        return hash(self.array)

    def __init__(self, array: Array):
        self._array = array

    @property
    def underlying_variable(self):
        return self._array.underlying_variable

    @property
    def name(self):
        return self._array.name

    @property
    def array(self):
        return self._array

    @property
    def operands(self):
        return (self._array,)

    @property
    def index_bits(self):
        return self._array.index_bits

    @property
    def index_max(self):
        return self._array.index_max

    @property
    def value_bits(self):
        return self._array.value_bits

    @property
    def taint(self):
        return self._array.taint

    def __len__(self):
        return len(self._array)

    def select(self, index):
        return self._array.select(index)

    def store(self, index, value):
        return self._array.store(index, value)

    @property
    def written(self):
        return self._array.written

    def __getitem__(self, index):
        result = self._array[index]
        if isinstance(index, slice):
            return ArrayProxy(result)
        return result

    def __setitem__(self, index, value):
        if isinstance(index, slice):
            start, stop, size = self._array._fix_slice(index)
            assert len(value) == size
            for i in range(size):
                self._array = self._array.store(start + i, value[i])
        else:
            self._array = self._array.store(index, value)

    def __copy__(self):
        return ArrayProxy(self.array)

<<<<<<< HEAD
    def get(self, index, default=None):
        return self._array.get(index, default)
=======
    @property
    def written(self):
        # Calculate only first time
        if self._written is None:
            written = set()
            # take out Proxy sleve
            array = self._array
            offset = 0
            while not isinstance(array, ArrayVariable):
                if isinstance(array, ArraySlice):
                    # if it is a proxy over a slice take out the slice too
                    offset += array._slice_offset
                else:
                    # The index written to underlaying Array are displaced when sliced
                    written.add(array.index - offset)
                array = array.array
            assert isinstance(array, ArrayVariable)
            self._written = written
        return self._written
>>>>>>> 27db1b80

    def write_BE(self, address, value, size):
        self._array = self._array.write_BE(address, value, size)

    def read_BE(self, address, size):
        return self._array.read_BE(address, size)

    def write(self, offset, buf):
        for i, val in enumerate(buf):
            self[offset + i] = val
        return self

    def read(self, offset, size):
        return ArrayProxy(self._array[offset : offset + size])

    def __eq__(self, other):
        return other == self.array

    def __ne__(self, other):
        return BoolNot(self == other)

    def __add__(self, other):
        if not isinstance(other, (Array, ArrayProxy, bytes, bytearray)):
            raise TypeError("can't concat Array to {}".format(type(other)))
        if isinstance(other, Array):
            if self.index_bits != other.index_bits or self.value_bits != other.value_bits:
                raise ValueError("Array sizes do not match for concatenation")
        from .visitors import simplify

        # FIXME This should be related to a constrainSet
        new_arr = ArrayProxy(
            ArrayVariable(
                self.index_bits,
                self.index_max + len(other),
                self.value_bits,
                name="concatenation{}".format(uuid.uuid1()),
            )
        )
        for index in range(self.index_max):
            new_arr[index] = simplify(self[index])
        for index in range(len(other)):
            new_arr[index + self.index_max] = simplify(other[index])
        return new_arr

    def __radd__(self, other):
        if not isinstance(other, (Array, bytearray, bytes)):
            raise TypeError("can't concat Array to {}".format(type(other)))
        if isinstance(other, Array):
            if self.index_bits != other.index_bits or self.value_bits != other.value_bits:
                raise ValueError("Array sizes do not match for concatenation")

        from .visitors import simplify

        # FIXME This should be related to a constrainSet
        new_arr = ArrayProxy(
            ArrayVariable(
                self.index_bits,
                self.index_max + len(other),
                self.value_bits,
                name="concatenation{}".format(uuid.uuid1()),
            )
        )
        for index in range(len(other)):
            new_arr[index] = simplify(other[index])
        for index in range(self.index_max):
            new_arr[index + len(other)] = simplify(self[index])
        return new_arr


class ArraySelect(BitVec, Operation):
    __slots__ = BitVec.__xslots__ + Operation.__xslots__

    def __init__(self, array: "Array", index: "BitVec", *args, **kwargs):
        assert index.size == array.index_bits
        super().__init__(size=array.value_bits, operands=(array, index), **kwargs)

    @property
    def array(self):
        return self.operands[0]

    @property
    def index(self):
        return self.operands[1]

    @property
    def operands(self):
        return self._operands

    def __repr__(self):
        return f"<ArraySelect obj with index={self.index}:\n{self.array}>"


class BitVecSignExtend(BitVecOperation):
    __slots__ = BitVecOperation.__xslots__ + ("extend",)

    def __init__(self, operand: "BitVec", size_dest: int, *args, **kwargs):
        assert size_dest >= operand.size
        super().__init__(size=size_dest, operands=(operand,), **kwargs)
        self.extend = size_dest - operand.size


class BitVecZeroExtend(BitVecOperation):
    __slots__ = BitVecOperation.__xslots__ + ("extend",)

    def __init__(self, size_dest: int, operand: "BitVec", *args, **kwargs):
        assert size_dest >= operand.size
        super().__init__(size=size_dest, operands=(operand,), **kwargs)
        self.extend = size_dest - operand.size


class BitVecExtract(BitVecOperation):
    __slots__ = BitVecOperation.__xslots__ + ("_begining", "_end")

    def __init__(self, operand: "BitVec", offset: int, size: int, *args, **kwargs):
        assert offset >= 0 and offset + size <= operand.size
        super().__init__(size=size, operands=(operand,), **kwargs)
        self._begining = offset
        self._end = offset + size - 1

    @property
    def value(self):
        return self.operands[0]

    @property
    def begining(self):
        return self._begining

    @property
    def end(self):
        return self._end


class BitVecConcat(BitVecOperation):
    __slots__ = BitVecOperation.__xslots__

    def __init__(self, size_dest: int, *operands, **kwargs):
        assert all(isinstance(x, BitVec) for x in operands)
        assert size_dest == sum(x.size for x in operands)
        super().__init__(size=size_dest, operands=operands, **kwargs)


class BitVecITE(BitVecOperation):
    __slots__ = BitVecOperation.__xslots__

    def __init__(
        self,
        size: int,
        condition: Union["Bool", bool],
        true_value: "BitVec",
        false_value: "BitVec",
        **kwargs,
    ):
        assert true_value.size == size
        assert false_value.size == size
        super().__init__(size=size, operands=(condition, true_value, false_value), **kwargs)<|MERGE_RESOLUTION|>--- conflicted
+++ resolved
@@ -1117,7 +1117,6 @@
 
 
 class ArraySlice(ArrayOperation):
-<<<<<<< HEAD
     """ Provides a projection of an underlying array.
         Lets you slice an array without copying it.
         (It needs to be simplified out before translating it smtlib)
@@ -1125,54 +1124,30 @@
 
     __slots__ = ArrayOperation.__xslots__ + ("_slice_offset", "_slice_size")
 
-=======
->>>>>>> 27db1b80
     def __init__(
         self, array: "Array", offset: int, size: int, default: Optional[int] = None, **kwargs
     ):
         assert size
         if not isinstance(array, Array):
             raise ValueError("Array expected")
-<<<<<<< HEAD
-        default = default if default is not None else array.default
-
-        super().__init__(
-            index_bits=array.index_bits,
-            value_bits=array.value_bits,
-            index_max=size,
-            operands=(array,),
-            default=default,
-            **kwargs,
-        )
-=======
         if isinstance(array, ArrayProxy):
             array = array._array
         super().__init__(array, **kwargs)
->>>>>>> 27db1b80
 
         self._slice_offset = offset
         self._slice_size = size
 
     @property
-<<<<<<< HEAD
+    def array(self):
+        return self.operands[0]
+
+    @property
     def underlying_variable(self):
         return self.array.underlying_variable
 
     @property
-    def array(self):
-        return self.operands[0]
-=======
-    def array(self):
-        return self.operands[0]
-
-    @property
-    def underlying_variable(self):
-        return self.array.underlying_variable
-
-    @property
     def index_bits(self):
         return self.array.index_bits
->>>>>>> 27db1b80
 
     @property
     def slice_offset(self):
@@ -1182,13 +1157,8 @@
     def value_bits(self):
         return self.array.value_bits
 
-<<<<<<< HEAD
     def get(self, index, default):
         return self.array.get(index + self._slice_offset, default)
-=======
-    def select(self, index):
-        return self.array.select(index + self._slice_offset)
->>>>>>> 27db1b80
 
     def store(self, index, value):
         return ArraySlice(
@@ -1279,30 +1249,8 @@
     def __copy__(self):
         return ArrayProxy(self.array)
 
-<<<<<<< HEAD
     def get(self, index, default=None):
         return self._array.get(index, default)
-=======
-    @property
-    def written(self):
-        # Calculate only first time
-        if self._written is None:
-            written = set()
-            # take out Proxy sleve
-            array = self._array
-            offset = 0
-            while not isinstance(array, ArrayVariable):
-                if isinstance(array, ArraySlice):
-                    # if it is a proxy over a slice take out the slice too
-                    offset += array._slice_offset
-                else:
-                    # The index written to underlaying Array are displaced when sliced
-                    written.add(array.index - offset)
-                array = array.array
-            assert isinstance(array, ArrayVariable)
-            self._written = written
-        return self._written
->>>>>>> 27db1b80
 
     def write_BE(self, address, value, size):
         self._array = self._array.write_BE(address, value, size)
@@ -1311,9 +1259,7 @@
         return self._array.read_BE(address, size)
 
     def write(self, offset, buf):
-        for i, val in enumerate(buf):
-            self[offset + i] = val
-        return self
+        self._array = self._array.write(address, buf)
 
     def read(self, offset, size):
         return ArrayProxy(self._array[offset : offset + size])
