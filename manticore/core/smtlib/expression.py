--- conflicted
+++ resolved
@@ -72,17 +72,7 @@
     print (sys.getsizeof(c),sys.getsizeof(x)) #same value
 
     """
-<<<<<<< HEAD
-=======
-
-    @staticmethod
-    def _remove_mod(attr: str) -> str:
-        """xslots attributes could have modifiers after a # symbol
-        attribute#v  means attribute is _volatile_ and should not be saved to storage
-        """
-        return attr.split("#")[0]
-
->>>>>>> b7a5bc0d
+
     def __new__(cls, clsname, bases, attrs, abstract=False):
 
         xslots = set(attrs.get("__xslots__", ()))
@@ -94,7 +84,8 @@
             attrs["__slots__"] = tuple()
         else:
             attrs["__slots__"]: Tuple[str] = tuple(
-                map(lambda attr: attr.split('#', 1)[0], attrs["__xslots__"]))
+                map(lambda attr: attr.split("#", 1)[0], attrs["__xslots__"])
+            )
 
         return super().__new__(cls, clsname, bases, attrs)
 
@@ -247,7 +238,9 @@
         return BoolXor(self.cast(other), self)
 
     def __bool__(self):
-        raise ExpressionError("You tried to use a Bool Expression as a boolean constant. Expressions could represent a set of concrete values.")
+        raise ExpressionError(
+            "You tried to use a Bool Expression as a boolean constant. Expressions could represent a set of concrete values."
+        )
 
 
 class BoolVariable(Bool, Variable):
@@ -564,6 +557,7 @@
 
 class BitvecOperation(Bitvec, Operation, abstract=True):
     """ Operations that result in a Bitvec """
+
     pass
 
 
@@ -700,6 +694,7 @@
         super(BoolUnsignedGreaterOrEqualThan, self).__init__(
             operands=(operanda, operandb), **kwargs
         )
+
 
 class Array(Expression, abstract=True):
     """An Array expression is an unmutable mapping from bitvector to bitvector
@@ -1043,7 +1038,6 @@
     def value_size(self):
         return self._value_size
 
-
     @property
     def default(self):
         return self._default
