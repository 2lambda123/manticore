--- conflicted
+++ resolved
@@ -167,47 +167,9 @@
 Version = collections.namedtuple("Version", "major minor patch")
 
 
-<<<<<<< HEAD
-class Z3Solver(Solver):
-    def __init__(self):
-        """
-        Build a Z3 solver instance.
-        This is implemented using an external z3 solver (via a subprocess).
-        See https://github.com/Z3Prover/z3
-        """
-        super().__init__()
-        self._proc: Popen = None
-
-        self._command = (
-            f"{consts.z3_bin} -t:{consts.timeout*1000} -memory:{consts.memory} -smt2 -in"
-        )
-
-        # Commands used to initialize z3
-        self._init = [
-            # http://smtlib.cs.uiowa.edu/logics-all.shtml#QF_AUFBV
-            # Closed quantifier-free formulas over the theory of bitvectors and bitvector arrays extended with
-            # free sort and function symbols.
-            "(set-logic QF_ABV)",
-            # The declarations and definitions will be scoped
-            "(set-option :global-decls false)",
-            # sam.moelius: Option "tactic.solve_eqs.context_solve" was turned on by this commit in z3:
-            #   https://github.com/Z3Prover/z3/commit/3e53b6f2dbbd09380cd11706cabbc7e14b0cc6a2
-            # Turning it off greatly improves Manticore's performance on test_integer_overflow_storageinvariant
-            # in test_consensys_benchmark.py.
-            "(set-option :tactic.solve_eqs.context_solve false)",
-        ]
-
-        self._get_value_fmt = (RE_GET_EXPR_VALUE_FMT, 16)
-
-        self.debug = False
-        # To cache what get-info returned; can be directly set when writing tests
-        self._received_version = None
-        self.version = self._solver_version()
-=======
 class SmtlibProc:
     def __init__(self, command: str, debug: bool = False):
         """ Single smtlib interactive process
->>>>>>> 27db1b80
 
         :param command: the shell command to execute
         :param debug: log all messaging
@@ -541,12 +503,6 @@
         """Returns a list with all the possible values for the symbol x"""
         if not issymbolic(expression):
             return [expression]
-<<<<<<< HEAD
-        # assert isinstance(constraints, ConstraintSet)
-        # assert isinstance(expression, Expression)
-=======
-        assert isinstance(expression, Expression)
->>>>>>> 27db1b80
         expression = simplify(expression)
         if maxcnt is None:
             maxcnt = consts.maxsolutions
