--- conflicted
+++ resolved
@@ -130,14 +130,9 @@
                     return value
         return self._rebuild(expression, operands)
 
-<<<<<<< HEAD
-    def _changed(self, expression: Expression, operands):
+    def _changed(self, expression: Expression, operands: Optional[Tuple[Expression, ...]]):
         # False if no operands
-        changed = any(x is not y for x, y in zip(expression.operands, operands))
-=======
-    def _changed(self, expression: Expression, operands: Optional[Tuple[Expression, ...]]):
         changed = any(x is not y for x, y in zip(expression.operands or (), operands or ()))
->>>>>>> 6ff1e877
         return changed
 
     @lru_cache(maxsize=32, typed=True)
