from ...utils.helpers import CacheDict
from ...exceptions import SmtlibError
from .expression import *
from functools import lru_cache
import copy
import logging
import operator
import math
from decimal import Decimal

logger = logging.getLogger(__name__)


class Visitor:
    """ Class/Type Visitor

       Inherit your class visitor from this one and get called on a different
       visiting function for each type of expression. It will call the first
       implemented method for the __mro__ class order.
        For example for a BitVecAdd it will try
            visit_BitVecAdd()          if not defined then it will try with
            visit_BitVecOperation()    if not defined then it will try with
            visit_BitVec()             if not defined then it will try with
            visit_Expression()

        Other class named visitors are:

        visit_BitVec()
        visit_Bool()
        visit_Array()

    """

    def __init__(self, cache=None, **kwargs):
        super().__init__()
        self._stack = []
        self._cache = {} if cache is None else cache

    def push(self, value):
        assert value is not None
        self._stack.append(value)

    def pop(self):
        if len(self._stack) == 0:
            return None
        result = self._stack.pop()
        return result

    @property
    def result(self):
        assert len(self._stack) == 1
        return self._stack[-1]

    def _method(self, expression, *args):
        for cls in expression.__class__.__mro__[:-1]:
            sort = cls.__name__
            methodname = "visit_%s" % sort
            if hasattr(self, methodname):
                value = getattr(self, methodname)(expression, *args)
                if value is not None:
                    return value
        return self._rebuild(expression, args)

    def visit(self, node, use_fixed_point=False):
        """
        The entry point of the visitor.
        The exploration algorithm is a DFS post-order traversal
        The implementation used two stacks instead of a recursion
        The final result is store in self.result

        :param node: Node to explore
        :type node: Expression
        :param use_fixed_point: if True, it runs _methods until a fixed point is found
        :type use_fixed_point: Bool
        """
        if isinstance(node, ArrayProxy):
            node = node.array
        cache = self._cache
        visited = set()
        stack = []
        stack.append(node)
        while stack:
            node = stack.pop()
            if node in cache:
                self.push(cache[node])
            elif isinstance(node, Operation):
                if node in visited:
                    operands = [self.pop() for _ in range(len(node.operands))]
                    value = self._method(node, *operands)

                    visited.remove(node)
                    self.push(value)
                    cache[node] = value
                else:
                    visited.add(node)
                    stack.append(node)
                    stack.extend(node.operands)
            else:
                self.push(self._method(node))

        if use_fixed_point:
            old_value = None
            new_value = self.pop()
            while old_value is not new_value:
                self.visit(new_value)
                old_value = new_value
                new_value = self.pop()

            self.push(new_value)

    @staticmethod
    def _rebuild(expression, operands):
        if isinstance(expression, Operation):
            if any(x is not y for x, y in zip(expression.operands, operands)):
                aux = copy.copy(expression)
                aux._operands = operands
                return aux
        return expression


class Translator(Visitor):
    """ Simple visitor to translate an expression into something else
    """

    def _method(self, expression, *args):
        # Special case. Need to get the unsleeved version of the array
        if isinstance(expression, ArrayProxy):
            expression = expression.array

        assert expression.__class__.__mro__[-1] is object
        for cls in expression.__class__.__mro__:
            sort = cls.__name__
            methodname = f"visit_{sort:s}"
            if hasattr(self, methodname):
                value = getattr(self, methodname)(expression, *args)
                if value is not None:
                    return value
        raise SmtlibError(f"No translation for this {expression}")


class GetDeclarations(Visitor):
    """ Simple visitor to collect all variables in an expression or set of
        expressions
    """

    def __init__(self, **kwargs):
        super().__init__(**kwargs)
        self.variables = set()

    def _visit_variable(self, expression):
        self.variables.add(expression)

    visit_ArrayVariable = _visit_variable
    visit_BitVecVariable = _visit_variable
    visit_BoolVariable = _visit_variable

    @property
    def result(self):
        return self.variables


class GetDepth(Translator):
    """ Simple visitor to collect all variables in an expression or set of
        expressions
    """

    def __init__(self, *args, **kwargs):
        super().__init__(*args, **kwargs)

    def visit_Expression(self, expression):
        return 1

    def _visit_operation(self, expression, *operands):
        return 1 + max(operands)

    visit_ArraySelect = _visit_operation
    visit_ArrayOperation = _visit_operation
    visit_BoolOperation = _visit_operation
    visit_BitVecOperation = _visit_operation


def get_depth(exp):
    visitor = GetDepth()
    visitor.visit(exp)
    return visitor.result


class PrettyPrinter(Visitor):
    def __init__(self, depth=None, **kwargs):
        super().__init__(**kwargs)
        self.output = ""
        self.indent = 0
        self.depth = depth

    def _print(self, s, e=None):
        self.output += " " * self.indent + str(s)  # + '(%016x)'%hash(e)
        self.output += "\n"

    def visit(self, expression):
        """
        Overload Visitor.visit because:
        - We need a pre-order traversal
        - We use a recursion as it makes it easier to keep track of the indentation

        """
        self._method(expression)

    def _method(self, expression, *args):
        """
        Overload Visitor._method because we want to stop to iterate over the
        visit_ functions as soon as a valid visit_ function is found
        """
        assert expression.__class__.__mro__[-1] is object
        for cls in expression.__class__.__mro__:
            sort = cls.__name__
            methodname = "visit_%s" % sort
            method = getattr(self, methodname, None)
            if method is not None:
                method(expression, *args)
                return
        return

    def _visit_operation(self, expression, *operands):
        self._print(expression.__class__.__name__, expression)
        self.indent += 2
        if self.depth is None or self.indent < self.depth * 2:
            for o in expression.operands:
                self.visit(o)
        else:
            self._print("...")
        self.indent -= 2
        return ""

    visit_ArraySelect = _visit_operation
    visit_ArrayOperation = _visit_operation
    visit_BoolOperation = _visit_operation
    visit_BitVecOperation = _visit_operation

    def visit_BitVecExtract(self, expression):
        self._print(
            expression.__class__.__name__ + "{%d:%d}" % (expression.begining, expression.end),
            expression,
        )
        self.indent += 2
        if self.depth is None or self.indent < self.depth * 2:
            for o in expression.operands:
                self.visit(o)
        else:
            self._print("...")
        self.indent -= 2
        return ""

    def _visit_constant(self, expression):
        self._print(expression.value)
        return ""

    visit_BitVecConstant = _visit_constant
    visit_BoolConstant = _visit_constant

    def _visit_variable(self, expression):
        self._print(expression.name)
        return ""

    visit_ArrayVariable = _visit_variable
    visit_BitVecVariable = _visit_variable
    visit_BoolVariable = _visit_variable

    @property
    def result(self):
        return self.output


def pretty_print(expression, **kwargs):
    if not isinstance(expression, Expression):
        return str(expression)
    pp = PrettyPrinter(**kwargs)
    pp.visit(expression)
    return pp.result


class ConstantFolderSimplifier(Visitor):
    def __init__(self, **kw):
        super().__init__(**kw)

    operations = {
        BitVecMod: operator.__mod__,
        BitVecAdd: operator.__add__,
        BitVecSub: operator.__sub__,
        BitVecMul: operator.__mul__,
        BitVecShiftLeft: operator.__lshift__,
        BitVecShiftRight: operator.__rshift__,
        BitVecAnd: operator.__and__,
        BitVecOr: operator.__or__,
        BitVecXor: operator.__xor__,
        BitVecNot: operator.__not__,
        BitVecNeg: operator.__invert__,
        BoolAnd: operator.__and__,
        BoolEqual: operator.__eq__,
        BoolOr: operator.__or__,
        BoolNot: operator.__not__,
        UnsignedLessThan: operator.__lt__,
        UnsignedLessOrEqual: operator.__le__,
        UnsignedGreaterThan: operator.__gt__,
        UnsignedGreaterOrEqual: operator.__ge__,
    }

    def visit_BitVecUnsignedDiv(self, expression, *operands) -> Optional[BitVecConstant]:
        if all(isinstance(o, Constant) for o in operands):
            a = operands[0].value
            b = operands[1].value
            if a == 0:
                ret = 0
            else:
                ret = math.trunc(Decimal(a) / Decimal(b))
            return BitVecConstant(expression.size, ret, taint=expression.taint)
        return None

    def visit_LessThan(self, expression, *operands) -> Optional[BoolConstant]:
        if all(isinstance(o, Constant) for o in operands):
            a = operands[0].signed_value
            b = operands[1].signed_value
            return BoolConstant(a < b, taint=expression.taint)
        return None

    def visit_LessOrEqual(self, expression, *operands) -> Optional[BoolConstant]:
        if all(isinstance(o, Constant) for o in operands):
            a = operands[0].signed_value
            b = operands[1].signed_value
            return BoolConstant(a <= b, taint=expression.taint)
        return None

    def visit_GreaterThan(self, expression, *operands) -> Optional[BoolConstant]:
        if all(isinstance(o, Constant) for o in operands):
            a = operands[0].signed_value
            b = operands[1].signed_value
            return BoolConstant(a > b, taint=expression.taint)
        return None

    def visit_GreaterOrEqual(self, expression, *operands) -> Optional[BoolConstant]:
        if all(isinstance(o, Constant) for o in operands):
            a = operands[0].signed_value
            b = operands[1].signed_value
            return BoolConstant(a >= b, taint=expression.taint)
        return None

    def visit_BitVecDiv(self, expression, *operands) -> Optional[BitVecConstant]:
        if all(isinstance(o, Constant) for o in operands):
            signmask = operands[0].signmask
            mask = operands[0].mask
            numeral = operands[0].value
            dividend = operands[1].value
            if numeral & signmask:
                numeral = -(mask - numeral - 1)
            if dividend & signmask:
                dividend = -(mask - dividend - 1)
            if dividend == 0:
                result = 0
            else:
                result = math.trunc(Decimal(numeral) / Decimal(dividend))
            return BitVecConstant(expression.size, result, taint=expression.taint)
        return None

    def visit_BitVecConcat(self, expression, *operands):
        if all(isinstance(o, Constant) for o in operands):
            result = 0
            for o in operands:
                result <<= o.size
                result |= o.value
            return BitVecConstant(expression.size, result, taint=expression.taint)

    def visit_BitVecZeroExtend(self, expression, *operands):
        if all(isinstance(o, Constant) for o in operands):
            return BitVecConstant(expression.size, operands[0].value, taint=expression.taint)

    def visit_BitVecSignExtend(self, expression, *operands):
        if expression.extend == 0:
            return operands[0]

    def visit_BitVecExtract(self, expression, *operands):
        if all(isinstance(o, Constant) for o in operands):
            value = operands[0].value
            begining = expression.begining
            end = expression.end
            value = value >> begining
            mask = (1 << (end - begining)) - 1
            value = value & mask
            return BitVecConstant(expression.size, value, taint=expression.taint)

    def visit_BoolAnd(self, expression, a, b):
        if isinstance(a, Constant) and a.value == True:
            return b
        if isinstance(b, Constant) and b.value == True:
            return a

    def _visit_operation(self, expression, *operands):
        """ constant folding, if all operands of an expression are a Constant do the math """
        operation = self.operations.get(type(expression), None)
        if operation is not None and all(isinstance(o, Constant) for o in operands):
            value = operation(*(x.value for x in operands))
            if isinstance(expression, BitVec):
                return BitVecConstant(expression.size, value, taint=expression.taint)
            else:
                isinstance(expression, Bool)
                return BoolConstant(value, taint=expression.taint)
        else:
            if any(operands[i] is not expression.operands[i] for i in range(len(operands))):
                expression = self._rebuild(expression, operands)
        return expression

    visit_ArraySelect = _visit_operation
    visit_ArrayOperation = _visit_operation
    visit_BoolOperation = _visit_operation
    visit_BitVecOperation = _visit_operation


constant_folder_simplifier_cache = CacheDict(max_size=150000, flush_perc=25)


@lru_cache(maxsize=128, typed=True)
def constant_folder(expression):
    global constant_folder_simplifier_cache
    simp = ConstantFolderSimplifier(cache=constant_folder_simplifier_cache)
    simp.visit(expression, use_fixed_point=True)
    return simp.result


class ArithmeticSimplifier(Visitor):
    def __init__(self, parent=None, **kw):
        super().__init__(**kw)

    @staticmethod
    def _same_constant(a, b):
        return isinstance(a, Constant) and isinstance(b, Constant) and a.value == b.value or a is b

    @staticmethod
    def _changed(expression, operands):
        if isinstance(expression, Constant) and len(operands) > 0:
            return True
        arity = len(operands)
        return any(operands[i] is not expression.operands[i] for i in range(arity))

    def _visit_operation(self, expression, *operands):
        """ constant folding, if all operands of an expression are a Constant do the math """
        if all(isinstance(o, Constant) for o in operands):
            expression = constant_folder(expression)
        if self._changed(expression, operands):
            expression = self._rebuild(expression, operands)
        return expression

    visit_ArrayOperation = _visit_operation
    visit_BoolOperation = _visit_operation
    visit_BitVecOperation = _visit_operation

    def visit_BitVecZeroExtend(self, expression, *operands):
        if self._changed(expression, operands):
            return BitVecZeroExtend(expression.size, *operands, taint=expression.taint)
        else:
            return expression

    def visit_BoolAnd(self, expression, *operands):
        if isinstance(operands[0], Constant) and operands[0].value:
            return operands[1]
        if isinstance(operands[1], Constant) and operands[1].value:
            return operands[0]

        # AND ( EQ (EXTRACT(0,8, a), EXTRACT(0,8, b)),  EQ (EXTRACT(8,16, a), EXTRACT(8,16 b)) ->
        # EQ(EXTRACT(0,16, a), EXTRACT(0,16, b))
        if isinstance(operands[0], BoolEqual) and isinstance(operands[1], BoolEqual):
            # Eq operands
            operand_0 = operands[0]
            operand_1 = operands[1]
            # Extract operands
            operand_0_0 = operand_0.operands[0]
            operand_0_1 = operand_0.operands[1]
            operand_1_0 = operand_1.operands[0]
            operand_1_1 = operand_1.operands[1]

            if (
                isinstance(operand_0_0, BitVecExtract)
                and isinstance(operand_0_1, BitVecExtract)
                and isinstance(operand_1_0, BitVecExtract)
                and isinstance(operand_1_1, BitVecExtract)
            ):

                if (
                    operand_0_0.value is operand_1_0.value
                    and operand_0_1.value is operand_1_1.value
                    and (operand_0_0.begining, operand_0_0.end)
                    == (operand_0_1.begining, operand_0_1.end)
                    and (operand_1_0.begining, operand_1_0.end)
                    == (operand_1_1.begining, operand_1_1.end)
                ):
                    if ((operand_0_0.end + 1) == operand_1_0.begining) or (
                        operand_0_0.begining == (operand_1_0.end + 1)
                    ):

                        value0 = operand_0_0.value
                        value1 = operand_0_1.value
                        beg = min(operand_0_0.begining, operand_1_0.begining)
                        end = max(operand_0_0.end, operand_1_0.end)
                        return BitVecExtract(value0, beg, end - beg + 1) == BitVecExtract(
                            value1, beg, end - beg + 1
                        )

    def visit_BoolNot(self, expression, *operands):
        if isinstance(operands[0], BoolNot):
            return operands[0].operands[0]

    def visit_BoolEqual(self, expression, *operands):
        """ (EQ, ITE(cond, constant1, constant2), constant1) -> cond
            (EQ, ITE(cond, constant1, constant2), constant2) -> NOT cond
            (EQ (extract a, b, c) (extract a, b, c))
        """
        if isinstance(operands[0], BitVecITE) and isinstance(operands[1], Constant):
            if isinstance(operands[0].operands[1], Constant) and isinstance(
                operands[0].operands[2], Constant
            ):
                value1, value2, value3 = (
                    operands[1].value,
                    operands[0].operands[1].value,
                    operands[0].operands[2].value,
                )
                if value1 == value2 and value1 != value3:
                    return operands[0].operands[0]  # FIXME: this may break taint propagation
                elif value1 == value3 and value1 != value2:
                    return BoolNot(operands[0].operands[0], taint=expression.taint)

        if operands[0] is operands[1]:
            return BoolConstant(True, taint=expression.taint)

        if isinstance(operands[0], BitVecExtract) and isinstance(operands[1], BitVecExtract):
            if (
                operands[0].value is operands[1].value
                and operands[0].end == operands[1].end
                and operands[0].begining == operands[1].begining
            ):

                return BoolConstant(True, taint=expression.taint)

    def visit_BoolOr(self, expression, a, b):
        if isinstance(a, Constant):
            if a.value == False:
                return b
            if a.value == True:
                return a
        if isinstance(b, Constant):
            if b.value == False:
                return a
            if b.value == True:
                return b
        if a is b:
            return a

    def visit_BitVecITE(self, expression, *operands):
        if isinstance(operands[0], Constant):
            if operands[0].value:
                result = operands[1]
            else:
                result = operands[2]
            new_taint = result._taint | operands[0].taint
            if result._taint != new_taint:
                result = copy.copy(result)
                result._taint = new_taint
            return result

        if self._changed(expression, operands):
            return BitVecITE(expression.size, *operands, taint=expression.taint)

    def visit_BitVecConcat(self, expression, *operands):
        """ concat( extract(k1, 0, a), extract(sizeof(a)-k1, k1, a))  ==> a
            concat( extract(k1, beg, a), extract(end, k1, a))  ==> extract(beg, end, a)
            concat( x , extract(k1, beg, a), extract(end, k1, a), z)  ==> concat( x , extract(k1, beg, a), extract(end, k1, a), z)
        """
        if len(operands) == 1:
            return operands[0]

        changed = False
        last_o = None
        new_operands = []
        for o in operands:
            if isinstance(o, BitVecExtract):
                if last_o is None:
                    last_o = o
                else:
                    if last_o.value is o.value and last_o.begining == o.end + 1:
                        last_o = BitVecExtract(
                            o.value, o.begining, last_o.end - o.begining + 1, taint=expression.taint
                        )
                        changed = True
                    else:
                        new_operands.append(last_o)
                        last_o = o
            else:
                if last_o is not None:
                    new_operands.append(last_o)
                    last_o = None
                new_operands.append(o)
        if last_o is not None:
            new_operands.append(last_o)
        if changed:
            return BitVecConcat(expression.size, *new_operands)

        op = operands[0]
        value = None
        end = None
        begining = None
        for o in operands:
            # If found a non BitVecExtract, do not apply
            if not isinstance(o, BitVecExtract):
                value = None
                break
            # Set the value for the first item
            if value is None:
                value = o.value
                begining = o.begining
                end = o.end
            else:
                # If concat of extracts of different values do not apply
                if value is not o.value:
                    value = None
                    break
                # If concat of non contiguous extracs do not apply
                if begining != o.end + 1:
                    value = None
                    break
                # update begining variable
                begining = o.begining

        if value is not None:
            if end + 1 != value.size or begining != 0:
                return BitVecExtract(value, begining, end - begining + 1, taint=expression.taint)

        return value

    def visit_BitVecExtract(self, expression, *operands):
        """ extract(sizeof(a), 0)(a)  ==> a
            extract(16, 0)( concat(a,b,c,d) ) => concat(c, d)
            extract(m,M)(and/or/xor a b ) => and/or/xor((extract(m,M) a) (extract(m,M) a)
        """
        op = operands[0]
        begining = expression.begining
        end = expression.end
        size = end - begining + 1
        # extract(sizeof(a), 0)(a)  ==> a
        if begining == 0 and end + 1 == op.size:
            return op
        elif isinstance(op, BitVecExtract):
            return BitVecExtract(op.value, op.begining + begining, size, taint=expression.taint)
        elif isinstance(op, BitVecConcat):
            new_operands = []
            for item in reversed(op.operands):
                if size == 0:
                    assert expression.size == sum([x.size for x in new_operands])
                    return BitVecConcat(
                        expression.size, *reversed(new_operands), taint=expression.taint
                    )

                if begining >= item.size:
                    # skip the item
                    begining -= item.size
                else:
                    if begining == 0 and size == item.size:
                        new_operands.append(item)
                        size = 0
                    else:
                        if size <= item.size - begining:
                            new_operands.append(BitVecExtract(item, begining, size))
                            size = 0
                        else:
                            new_operands.append(BitVecExtract(item, begining, item.size - begining))
                            size -= item.size - begining
                            begining = 0
        elif isinstance(op, BitVecConstant):
            return BitVecConstant(size, (op.value >> begining) & ~(1 << size))

        if isinstance(op, (BitVecAnd, BitVecOr, BitVecXor)):
            bitoperand_a, bitoperand_b = op.operands
            return op.__class__(
                BitVecExtract(bitoperand_a, begining, expression.size),
                BitVecExtract(bitoperand_b, begining, expression.size),
                taint=expression.taint,
            )

    def visit_BitVecAdd(self, expression, *operands):
        """ a + 0  ==> a
            0 + a  ==> a
        """
        left = operands[0]
        right = operands[1]
        if isinstance(right, BitVecConstant):
            if right.value == 0:
                return left
        if isinstance(left, BitVecConstant):
            if left.value == 0:
                return right

    def visit_BitVecSub(self, expression, *operands):
        """ a - 0 ==> 0
            (a + b) - b  ==> a
            (b + a) - b  ==> a
        """
        left = operands[0]
        right = operands[1]
        if isinstance(left, BitVecAdd):
            if self._same_constant(left.operands[0], right):
                return left.operands[1]
            elif self._same_constant(left.operands[1], right):
                return left.operands[0]
        elif isinstance(left, BitVecSub) and isinstance(right, Constant):
            subleft = left.operands[0]
            subright = left.operands[1]
            if isinstance(subright, Constant):
                return BitVecSub(
                    subleft,
                    BitVecConstant(
                        subleft.size,
                        subright.value + right.value,
                        taint=subright.taint | right.taint,
                    ),
                )

    def visit_BitVecOr(self, expression, *operands):
        """ a | 0 => a
            0 | a => a
            0xffffffff & a => 0xffffffff
            a & 0xffffffff => 0xffffffff

        """
        left = operands[0]
        right = operands[1]
        if isinstance(right, BitVecConstant):
            if right.value == 0:
                return left
            elif right.value == left.mask:
                return right
            elif isinstance(left, BitVecOr):
                left_left = left.operands[0]
                left_right = left.operands[1]
                if isinstance(right, Constant):
                    return BitVecOr(left_left, (left_right | right), taint=expression.taint)
        elif isinstance(left, BitVecConstant):
            return BitVecOr(right, left, taint=expression.taint)

    def visit_BitVecAnd(self, expression, *operands):
        """ ct & x => x & ct                move constants to the right
            a & 0 => 0                      remove zero
            a & 0xffffffff => a             remove full mask
            (b & ct2) & ct => b & (ct&ct2)  associative property
            (a & (b | c) => a&b | a&c       distribute over |
        """
        left = operands[0]
        right = operands[1]
        if isinstance(right, BitVecConstant):
            if right.value == 0:
                return right
            elif right.value == right.mask:
                return left
            elif isinstance(left, BitVecAnd):
                left_left = left.operands[0]
                left_right = left.operands[1]
                if isinstance(right, Constant):
                    return BitVecAnd(left_left, left_right & right, taint=expression.taint)
            elif isinstance(left, BitVecOr):
                left_left = left.operands[0]
                left_right = left.operands[1]
                return BitVecOr(right & left_left, right & left_right, taint=expression.taint)

        elif isinstance(left, BitVecConstant):
            return BitVecAnd(right, left, taint=expression.taint)

    def visit_BitVecShiftLeft(self, expression, *operands):
        """ a << 0 => a                       remove zero
            a << ct => 0 if ct > sizeof(a)    remove big constant shift
        """
        left = operands[0]
        right = operands[1]
        if isinstance(right, BitVecConstant):
            if right.value == 0:
                return left
            elif right.value >= right.size:
                return left

    def visit_ArraySelect(self, expression, *operands):
        """ ArraySelect (ArrayStore((ArrayStore(x0,v0) ...),xn, vn), x0)
                -> v0
        """
        return self._visit_operation(expression, *operands)
        arr, index = operands
        if isinstance(arr, ArrayVariable):
            return self._visit_operation(expression, *operands)

        if isinstance(index, BitVecConstant):
            ival = index.value

            # props are slow and using them in tight loops should be avoided, esp when they offer no additional validation
            # arr._operands[1] = arr.index, arr._operands[0] = arr.array
            while (
                isinstance(arr, ArrayStore)
                and isinstance(arr._operands[1], BitVecConstant)
                and arr._operands[1]._value != ival
            ):
                arr = arr._operands[0]  # arr.array

        if (
            isinstance(index, BitVecConstant)
            and isinstance(arr, ArrayStore)
            and isinstance(arr.index, BitVecConstant)
            and arr.index.value == index.value
        ):
            if arr.value is not None:
                return arr.value
        else:
            if arr is not expression.array:
                out = arr.select(index)
                if out is not None:
                    return arr.select(index)
        return self._visit_operation(expression, *operands)

    def visit_Expression(self, expression, *operands):
        assert len(operands) == 0
        assert not isinstance(expression, Operation)
        return expression


arithmetic_simplifier_cache = CacheDict(max_size=250000, flush_perc=25)


@lru_cache(maxsize=128, typed=True)
def arithmetic_simplify(expression):
    global arithmetic_simplifier_cache
    simp = ArithmeticSimplifier(cache=arithmetic_simplifier_cache)
    simp.visit(expression, use_fixed_point=True)
    return simp.result


def to_constant(expression):
    """
        Iff the expression can be simplified to a Constant get the actual concrete value.
        This discards/ignore any taint
    """
    if isinstance(expression, ArrayProxy):
        expression = expression.array
    value = simplify(expression)
    if isinstance(value, Expression) and value.taint:
        raise ValueError("Can not simplify tainted values to constant")
    if isinstance(value, Constant):
        return value.value
    elif isinstance(value, Array):
        if expression.index_max:
            ba = bytearray()
            for i in range(expression.index_max):
                value_i = simplify(value[i])
                if not isinstance(value_i, Constant):
                    break
                ba.append(value_i.value)
            else:
                return bytes(ba)
            return expression
    return value


@lru_cache(maxsize=128, typed=True)
def simplify(expression):
    expression = arithmetic_simplify(expression)
    return expression


class TranslatorSmtlib(Translator):
    """ Simple visitor to translate an expression to its smtlib representation
    """

    unique = 0

    def __init__(self, use_bindings=False, *args, **kw):
        assert "bindings" not in kw
        super().__init__(*args, **kw)
        self.use_bindings = use_bindings
        self._bindings_cache = {}
        self._bindings = []

    def _add_binding(self, expression, smtlib):
        if not self.use_bindings or len(smtlib) <= 10:
            return smtlib

        if smtlib in self._bindings_cache:
            return self._bindings_cache[smtlib]

        TranslatorSmtlib.unique += 1
        name = "a_%d" % TranslatorSmtlib.unique

        self._bindings.append((name, expression, smtlib))

        self._bindings_cache[expression] = name
        return name

    @property
    def bindings(self):
        return self._bindings

    translation_table = {
        BoolNot: "not",
        BoolEqual: "=",
        BoolAnd: "and",
        BoolOr: "or",
        BoolXor: "xor",
        BoolITE: "ite",
        BitVecAdd: "bvadd",
        BitVecSub: "bvsub",
        BitVecMul: "bvmul",
        BitVecDiv: "bvsdiv",
        BitVecUnsignedDiv: "bvudiv",
        BitVecMod: "bvsmod",
        BitVecRem: "bvsrem",
        BitVecUnsignedRem: "bvurem",
        BitVecShiftLeft: "bvshl",
        BitVecShiftRight: "bvlshr",
        BitVecArithmeticShiftLeft: "bvashl",
        BitVecArithmeticShiftRight: "bvashr",
        BitVecAnd: "bvand",
        BitVecOr: "bvor",
        BitVecXor: "bvxor",
        BitVecNot: "bvnot",
        BitVecNeg: "bvneg",
        LessThan: "bvslt",
        LessOrEqual: "bvsle",
        GreaterThan: "bvsgt",
        GreaterOrEqual: "bvsge",
        UnsignedLessThan: "bvult",
        UnsignedLessOrEqual: "bvule",
        UnsignedGreaterThan: "bvugt",
        UnsignedGreaterOrEqual: "bvuge",
        BitVecSignExtend: "(_ sign_extend %d)",
        BitVecZeroExtend: "(_ zero_extend %d)",
        BitVecExtract: "(_ extract %d %d)",
        BitVecConcat: "concat",
        BitVecITE: "ite",
        ArrayStore: "store",
        ArraySelect: "select",
    }

    def visit_BitVecConstant(self, expression):
        assert isinstance(expression, BitVecConstant)
        if expression.size == 1:
            return "#" + bin(expression.value & expression.mask)[1:]
        else:
            return "#x%0*x" % (int(expression.size / 4), expression.value & expression.mask)

    def visit_BoolConstant(self, expression):
        return expression.value and "true" or "false"

    def visit_Variable(self, expression):
        return expression.name

    def visit_ArraySelect(self, expression, *operands):
        array_smt, index_smt = operands
        if isinstance(expression.array, ArrayStore):
            array_smt = self._add_binding(expression.array, array_smt)
        return "(select %s %s)" % (array_smt, index_smt)

    def _visit_operation(self, expression, *operands):
        operation = self.translation_table[type(expression)]
        if isinstance(expression, (BitVecSignExtend, BitVecZeroExtend)):
            operation = operation % expression.extend
        elif isinstance(expression, BitVecExtract):
            operation = operation % (expression.end, expression.begining)

        operands = [self._add_binding(*x) for x in zip(expression.operands, operands)]
        return "(%s %s)" % (operation, " ".join(operands))

    visit_ArrayOperation = _visit_operation
    visit_BoolOperation = _visit_operation
    visit_BitVecOperation = _visit_operation

    @property
    def result(self):
        output = super().result
        if self.use_bindings:
            for name, expr, smtlib in reversed(self._bindings):
                output = "( let ((%s %s)) %s )" % (name, smtlib, output)
        return output


def translate_to_smtlib(expression, **kwargs):
    if isinstance(expression, ArrayProxy):
        expression = expression.array
    translator = TranslatorSmtlib(**kwargs)
    if isinstance(expression, ArrayProxy):
        print(expression)
        import pdb

        pdb.set_trace()
    translator.visit(expression)
    return translator.result


class Replace(Visitor):
    """ Simple visitor to replaces expressions """

    def __init__(self, bindings=None, **kwargs):
        super().__init__(**kwargs)
        if bindings is None:
            raise ValueError("bindings needed in replace")
        self._replace_bindings = bindings

    def _visit_variable(self, expression):
        if expression in self._replace_bindings:
            return self._replace_bindings[expression]
        return expression

    visit_ArrayVariable = _visit_variable
    visit_BitVecVariable = _visit_variable
    visit_BoolVariable = _visit_variable


def replace(expression, bindings):
    if not bindings:
        return expression
    if isinstance(expression, ArrayProxy):
        expression = expression.array

    visitor = Replace(bindings)
    visitor.visit(expression, use_fixed_point=True)
    result_expression = visitor.result
    return result_expression


class ArraySelectSimplifier(Visitor):
    class ExpressionNotSimple(RuntimeError):
        pass

    def __init__(self, target_index, **kwargs):
        super().__init__(**kwargs)
        self._target_index = target_index
        self.stores = []

    def visit_ArrayStore(self, exp, target, where, what):
        if not isinstance(what, BitVecConstant):
            raise self.ExpressionNotSimple

        if where.value == self._target_index:
            self.stores.append(what.value)


def simplify_array_select(array_exp):
    assert isinstance(array_exp, ArraySelect)
    simplifier = ArraySelectSimplifier(array_exp.index.value)
    simplifier.visit(array_exp)
    return simplifier.stores


def get_variables(expression):
    if isinstance(expression, ArrayProxy):
        expression = expression.array
<<<<<<< HEAD
=======

>>>>>>> 27db1b80
    visitor = GetDeclarations()
    visitor.visit(expression)
    return visitor.result<|MERGE_RESOLUTION|>--- conflicted
+++ resolved
@@ -1051,10 +1051,6 @@
 def get_variables(expression):
     if isinstance(expression, ArrayProxy):
         expression = expression.array
-<<<<<<< HEAD
-=======
-
->>>>>>> 27db1b80
     visitor = GetDeclarations()
     visitor.visit(expression)
     return visitor.result