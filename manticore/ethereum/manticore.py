--- conflicted
+++ resolved
@@ -54,11 +54,7 @@
 )
 consts.add(
     "lazymode",
-<<<<<<< HEAD
-    True,
-=======
     False,  # Experimental, so disabled by default for now
->>>>>>> b1a4db8c
     "Only call the solver when it is absolutely necessary to generate testcases.",
 )
 consts.add(
@@ -1994,12 +1990,8 @@
         """
         self._lazy_evaluation = False
 
-<<<<<<< HEAD
-    def get_lazy_evaluation(self) -> bool:
-=======
     @property
     def lazy_evaluation(self) -> bool:
->>>>>>> b1a4db8c
         return self._lazy_evaluation
 
     def _fork(self, state, expression, policy="ALL", setstate=None):
