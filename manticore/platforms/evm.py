''' Symbolic EVM implementation based on the yellow paper: http://gavwood.com/paper.pdf '''
import random
import copy
import inspect
from functools import wraps
from ..utils.helpers import issymbolic, memoized
from ..platforms.platform import *
from ..core.smtlib import solver, BitVec, Array, Operators, Constant
from ..core.state import Concretize, TerminateState
<<<<<<< HEAD
from ..core.plugin import Ref
=======
from ..utils.event import Eventful
from ..core.smtlib.visitors import simplify
>>>>>>> 72039584
import logging
import sys
from collections import namedtuple
if sys.version_info < (3, 6):
    import sha3

logger = logging.getLogger(__name__)

#fixme make it gobal using this https://docs.python.org/3/library/configparser.html
#and save it at the workspace so results are reproducible
config = namedtuple("config", "out_of_gas")
config.out_of_gas = None  # 0: default not enough gas, 1 default to always enough gas, 2: for on both

# Auxiliar constants and functions
TT256 = 2 ** 256
TT256M1 = 2 ** 256 - 1
MASK160 = 2 ** 160 - 1
TT255 = 2 ** 255
TOOHIGHMEM = 0x1000

#FIXME. We should just use a Transaction() for this
PendingTransaction = namedtuple("PendingTransaction", ['type', 'address', 'origin', 'price', 'data', 'caller', 'value', 'bytecode', 'gas'])
EVMLog = namedtuple("EVMLog", ['address', 'memlog', 'topics'])


def ceil32(x):
    size = 256
    if isinstance(x, BitVec):
        size = x.size
    return Operators.ITEBV(size, Operators.UREM(x, 32) == 0, x, x + 32 - Operators.UREM(x, 32))


def to_signed(i):
    return Operators.ITEBV(256, i < TT255, i, i - TT256)


class Transaction(object):
    __slots__ = '_sort', 'address', 'price', 'data', 'caller', 'value', 'depth', '_return_data', '_result', 'gas'

    def __init__(self, sort, address, price, data, caller, value, gas=0, depth=None, result=None, return_data=None):
        self.sort = sort
        self.address = address
        self.price = price
        self.data = data
        self.caller = caller
        self.value = value
        self.depth = depth
        self.return_data = return_data
        self.result = result
        self.gas = gas

    @property
    def sort(self):
        return self._sort

    @sort.setter
    def sort(self, sort):
        if sort not in {'CREATE', 'CALL', 'DELEGATECALL'}:
            raise EVMException('Invalid transaction type')
        self._sort = sort

    @property
    def result(self):
        return self._result

    @result.setter
    def result(self, result):
        if result not in {None, 'TXERROR', 'REVERT', 'RETURN', 'THROW', 'STOP', 'SELFDESTRUCT'}:
            raise EVMException('Invalid transaction result')
        self._result = result

    def is_human(self):
        return self.depth == 0

    @property
    def return_data(self):
        return self._return_data

    @return_data.setter
    def return_data(self, return_data):
        if not isinstance(return_data, (type(None), bytearray, Array)):
            raise EVMException('Invalid transaction return_data')
        self._return_data = return_data

    @property
    def return_value(self):
        if self.result in {'RETURN', 'STOP'}:
            return 1
        else:
            assert self.result in {'TXERROR', 'REVERT', 'THROW', 'SELFDESTRUCT'}
            return 0

    def set_result(self, result, data=None):
        if self.result is not None:
            raise EVMException('Transaction result already set')
        if not isinstance(data, (type(None), bytearray, Array)):
            raise EVMException('Transaction result data wrong type')
        self.result = result
        self.return_data = data

    def __reduce__(self):
        ''' Implements serialization/pickle '''
        return (self.__class__, (self.sort, self.address, self.price, self.data, self.caller, self.value, self.gas, self.depth, self.result, self.return_data))

    def __str__(self):
        try:
            data = ''.join(self.data)
        except:
            data = self.data
        return 'Transaction(%s, from=0x%x, to=0x%x, value=%r, depth=%d, data=%r, result=%r..)' % (self.sort, self.caller, self.address, self.value, self.depth, data, self.result)


class EVMAsm(object):
    '''
        EVM Instruction factory

        Example use::

            >>> from manticore.platforms.evm import EVMAsm
            >>> EVMAsm.disassemble_one('\\x60\\x10')
            Instruction(0x60, 'PUSH', 1, 0, 1, 0, 'Place 1 byte item on stack.', 16, 0)
            >>> EVMAsm.assemble_one('PUSH1 0x10')
            Instruction(0x60, 'PUSH', 1, 0, 1, 0, 'Place 1 byte item on stack.', 16, 0)
            >>> tuple(EVMAsm.disassemble_all('\\x30\\x31'))
            (Instruction(0x30, 'ADDRESS', 0, 0, 1, 2, 'Get address of currently executing account.', None, 0),
             Instruction(0x31, 'BALANCE', 0, 1, 1, 20, 'Get balance of the given account.', None, 1))
            >>> tuple(EVMAsm.assemble_all('ADDRESS\\nBALANCE'))
            (Instruction(0x30, 'ADDRESS', 0, 0, 1, 2, 'Get address of currently executing account.', None, 0),
             Instruction(0x31, 'BALANCE', 0, 1, 1, 20, 'Get balance of the given account.', None, 1))
            >>> EVMAsm.assemble_hex(
            ...                         """PUSH1 0x60
            ...                            BLOCKHASH
            ...                            MSTORE
            ...                            PUSH1 0x2
            ...                            PUSH2 0x100
            ...                         """
            ...                      )
            '0x606040526002610100'
            >>> EVMAsm.disassemble_hex('0x606040526002610100')
            'PUSH1 0x60\\nBLOCKHASH\\nMSTORE\\nPUSH1 0x2\\nPUSH2 0x100'
    '''
    class Instruction(object):
        def __init__(self, opcode, name, operand_size, pops, pushes, fee, description, operand=None, offset=0):
            '''
            This represents an EVM instruction.
            EVMAsm will create this for you.

            :param opcode: the opcode value
            :param name: instruction name
            :param operand_size: immediate operand size in bytes
            :param pops: number of items popped from the stack
            :param pushes: number of items pushed into the stack
            :param fee: gas fee for the instruction
            :param description: textual description of the instruction
            :param operand: optional immediate operand
            :param offset: optional offset of this instruction in the program

            Example use::

                instruction = EVMAsm.assemble_one('PUSH1 0x10')
                print 'Instruction: %s'% instruction
                print '\tdescription:', instruction.description
                print '\tgroup:', instruction.group
                print '\taddress:', instruction.offset
                print '\tsize:', instruction.size
                print '\thas_operand:', instruction.has_operand
                print '\toperand_size:', instruction.operand_size
                print '\toperand:', instruction.operand
                print '\tsemantics:', instruction.semantics
                print '\tpops:', instruction.pops
                print '\tpushes:', instruction.pushes
                print '\tbytes:', '0x'+instruction.bytes.encode('hex')
                print '\twrites to stack:', instruction.writes_to_stack
                print '\treads from stack:', instruction.reads_from_stack
                print '\twrites to memory:', instruction.writes_to_memory
                print '\treads from memory:', instruction.reads_from_memory
                print '\twrites to storage:', instruction.writes_to_storage
                print '\treads from storage:', instruction.reads_from_storage
                print '\tis terminator', instruction.is_terminator


            '''
            self._opcode = opcode
            self._name = name
            self._operand_size = operand_size
            self._pops = pops
            self._pushes = pushes
            self._fee = fee
            self._description = description
            self._operand = operand  # Immediate operand if any
            if operand_size != 0 and operand is not None:
                mask = (1 << operand_size * 8) - 1
                if ~mask & operand:
                    raise ValueError("operand should be %d bits long" % (operand_size * 8))
            self._offset = offset

        def __eq__(self, other):
            ''' Instructions are equal if all features match '''
            return self._opcode == other._opcode and\
                self._name == other._name and\
                self._operand == other._operand and\
                self._operand_size == other._operand_size and\
                self._pops == other._pops and\
                self._pushes == other._pushes and\
                self._fee == other._fee and\
                self._offset == other._offset and\
                self._description == other._description

        def __repr__(self):
            output = 'Instruction(0x%x, %r, %d, %d, %d, %d, %r, %r, %r)' % (self._opcode, self._name, self._operand_size,
                                                                            self._pops, self._pushes, self._fee, self._description, self._operand, self._offset)
            return output

        def __str__(self):
            output = self.name + (' 0x%x' % self.operand if self.has_operand else '')
            return output

        @property
        def opcode(self):
            ''' The opcode as an integer '''
            return self._opcode

        @property
        def name(self):
            ''' The instruction name/mnemonic '''
            if self._name == 'PUSH':
                return 'PUSH%d' % self.operand_size
            elif self._name == 'DUP':
                return 'DUP%d' % self.pops
            elif self._name == 'SWAP':
                return 'SWAP%d' % (self.pops - 1)
            elif self._name == 'LOG':
                return 'LOG%d' % (self.pops - 2)
            return self._name

        def parse_operand(self, buf):
            ''' Parses an operand from buf

                :param buf: a buffer
                :type buf: iterator/generator/string
            '''
            buf = iter(buf)
            try:
                operand = 0
                for _ in range(self.operand_size):
                    operand <<= 8
                    operand |= next(buf)
                self._operand = operand
            except StopIteration:
                raise Exception("Not enough data for decoding")

        @property
        def operand_size(self):
            ''' The immediate operand size '''
            return self._operand_size

        @property
        def has_operand(self):
            ''' True if the instruction uses an immediate operand'''
            return self.operand_size > 0

        @property
        def operand(self):
            ''' The immediate operand '''
            return self._operand

        @property
        def pops(self):
            '''Number words popped from the stack'''
            return self._pops

        @property
        def pushes(self):
            '''Number words pushed to the stack'''
            return self._pushes

        @property
        def size(self):
            ''' Size of the encoded instruction '''
            return self._operand_size + 1

        @property
        def fee(self):
            ''' The basic gas fee of the instruction '''
            return self._fee

        @property
        def semantics(self):
            ''' Canonical semantics '''
            return self._name

        @property
        def description(self):
            ''' Coloquial description of the instruction '''
            return self._description

        @property
        def bytes(self):
            ''' Encoded instruction '''
            bytes = []
            bytes.append(chr(self._opcode))
            for offset in reversed(xrange(self.operand_size)):
                c = (self.operand >> offset * 8) & 0xff
                bytes.append(chr(c))
            return ''.join(bytes)

        @property
        def offset(self):
            '''Location in the program (optional)'''
            return self._offset

        @property
        def group(self):
            '''Instruction classification as per the yellow paper'''
            classes = {
                0: 'Stop and Arithmetic Operations',
                1: 'Comparison & Bitwise Logic Operations',
                2: 'SHA3',
                3: 'Environmental Information',
                4: 'Block Information',
                5: 'Stack, Memory, Storage and Flow Operations',
                6: 'Push Operations',
                7: 'Push Operations',
                8: 'Duplication Operations',
                9: 'Exchange Operations',
                0xa: 'Logging Operations',
                0xf: 'System operations'
            }
            return classes.get(self.opcode >> 4, 'Invalid instruction')

        @property
        def uses_stack(self):
            ''' True if the instruction reads/writes from/to the stack '''
            return self.reads_from_stack or self.writes_to_stack

        @property
        def reads_from_stack(self):
            ''' True if the instruction reads from stack '''
            return self.pops > 0

        @property
        def writes_to_stack(self):
            ''' True if the instruction writes to the stack '''
            return self.pushes > 0

        @property
        def writes_to_memory(self):
            ''' True if the instruction writes to memory '''
            return self.semantics in ('MSTORE', 'MSTORE8', 'CALLDATACOPY', 'CODECOPY', 'EXTCODECOPY')

        @property
        def reads_from_memory(self):
            ''' True if the instruction reads from memory '''
            return self.semantics in ('MLOAD', 'CREATE', 'CALL', 'CALLCODE', 'RETURN', 'DELEGATECALL', 'REVERT')

        @property
        def writes_to_storage(self):
            ''' True if the instruction writes to the storage '''
            return self.semantics in ('SSTORE')

        @property
        def reads_from_storage(self):
            ''' True if the instruction reads from the storage '''
            return self.semantics in ('SLOAD')

        @property
        def is_terminator(self):
            ''' True if the instruction is a basic block terminator '''
            return self.semantics in ('RETURN', 'STOP', 'INVALID', 'JUMP', 'JUMPI', 'SELFDESTRUCT', 'REVERT')

        @property
        def is_endtx(self):
            ''' True if the instruction is a transaction terminator '''
            return self.semantics in ('RETURN', 'STOP', 'INVALID', 'SELFDESTRUCT', 'REVERT')

        @property
        def is_starttx(self):
            ''' True if the instruction is a transaction initiator '''
            return self.semantics in ('CREATE', 'CALL', 'CALLCODE', 'DELEGATECALL')

        @property
        def is_branch(self):
            ''' True if the instruction is a jump'''
            return self.semantics in ('JUMP', 'JUMPI')

        @property
        def is_environmental(self):
            ''' True if the instruction access enviromental data '''
            return self.group == 'Environmental Information'

        @property
        def is_system(self):
            ''' True if the instruction is a system operation '''
            return self.group == 'System operations'

        @property
        def uses_block_info(self):
            ''' True if the instruction access block information'''
            return self.group == 'Block Information'

        @property
        def is_arithmetic(self):
            ''' True if the instruction is an arithmetic operation '''
            return self.semantics in ('ADD', 'MUL', 'SUB', 'DIV', 'SDIV', 'MOD', 'SMOD', 'ADDMOD', 'MULMOD', 'EXP', 'SIGNEXTEND')

    # from http://gavwood.com/paper.pdf
    _table = {  # opcode: (name, immediate_operand_size, pops, pushes, gas, description)

        0x00: ('STOP', 0, 0, 0, 0, 'Halts execution.'),
        0x01: ('ADD', 0, 2, 1, 3, 'Addition operation.'),
        0x02: ('MUL', 0, 2, 1, 5, 'Multiplication operation.'),
        0x03: ('SUB', 0, 2, 1, 3, 'Subtraction operation.'),
        0x04: ('DIV', 0, 2, 1, 5, 'Integer division operation.'),
        0x05: ('SDIV', 0, 2, 1, 5, 'Signed integer division operation (truncated).'),
        0x06: ('MOD', 0, 2, 1, 5, 'Modulo remainder operation.'),
        0x07: ('SMOD', 0, 2, 1, 5, 'Signed modulo remainder operation.'),
        0x08: ('ADDMOD', 0, 3, 1, 8, 'Modulo addition operation.'),
        0x09: ('MULMOD', 0, 3, 1, 8, 'Modulo multiplication operation.'),
        0x0a: ('EXP', 0, 2, 1, 10, 'Exponential operation.'),
        0x0b: ('SIGNEXTEND', 0, 2, 1, 5, "Extend length of two's complement signed integer."),
        0x10: ('LT', 0, 2, 1, 3, 'Less-than comparision.'),
        0x11: ('GT', 0, 2, 1, 3, 'Greater-than comparision.'),
        0x12: ('SLT', 0, 2, 1, 3, 'Signed less-than comparision.'),
        0x13: ('SGT', 0, 2, 1, 3, 'Signed greater-than comparision.'),
        0x14: ('EQ', 0, 2, 1, 3, 'Equality comparision.'),
        0x15: ('ISZERO', 0, 1, 1, 3, 'Simple not operator.'),
        0x16: ('AND', 0, 2, 1, 3, 'Bitwise AND operation.'),
        0x17: ('OR', 0, 2, 1, 3, 'Bitwise OR operation.'),
        0x18: ('XOR', 0, 2, 1, 3, 'Bitwise XOR operation.'),
        0x19: ('NOT', 0, 1, 1, 3, 'Bitwise NOT operation.'),
        0x1a: ('BYTE', 0, 2, 1, 3, 'Retrieve single byte from word.'),
        0x20: ('SHA3', 0, 2, 1, 30, 'Compute Keccak-256 hash.'),
        0x30: ('ADDRESS', 0, 0, 1, 2, 'Get address of currently executing account     .'),
        0x31: ('BALANCE', 0, 1, 1, 20, 'Get balance of the given account.'),
        0x32: ('ORIGIN', 0, 0, 1, 2, 'Get execution origination address.'),
        0x33: ('CALLER', 0, 0, 1, 2, 'Get caller address.'),
        0x34: ('CALLVALUE', 0, 0, 1, 2, 'Get deposited value by the instruction/transaction responsible for this execution.'),
        0x35: ('CALLDATALOAD', 0, 1, 1, 3, 'Get input data of current environment.'),
        0x36: ('CALLDATASIZE', 0, 0, 1, 2, 'Get size of input data in current environment.'),
        0x37: ('CALLDATACOPY', 0, 3, 0, 3, 'Copy input data in current environment to memory.'),
        0x38: ('CODESIZE', 0, 0, 1, 2, 'Get size of code running in current environment.'),
        0x39: ('CODECOPY', 0, 3, 0, 3, 'Copy code running in current environment to memory.'),
        0x3a: ('GASPRICE', 0, 0, 1, 2, 'Get price of gas in current environment.'),
        0x3b: ('EXTCODESIZE', 0, 1, 1, 20, "Get size of an account's code."),
        0x3c: ('EXTCODECOPY', 0, 4, 0, 20, "Copy an account's code to memory."),
        0x3d: ('RETURNDATASIZE', 0, 0, 1, 2, 'Get size of output data from the previous call from the current environment'),
        0x3e: ('RETURNDATACOPY', 0, 3, 0, 3, 'Copy output data from the previous call to memory'),
        0x40: ('BLOCKHASH', 0, 1, 1, 20, 'Get the hash of one of the 256 most recent complete blocks.'),
        0x41: ('COINBASE', 0, 0, 1, 2, "Get the block's beneficiary address."),
        0x42: ('TIMESTAMP', 0, 0, 1, 2, "Get the block's timestamp."),
        0x43: ('NUMBER', 0, 0, 1, 2, "Get the block's number."),
        0x44: ('DIFFICULTY', 0, 0, 1, 2, "Get the block's difficulty."),
        0x45: ('GASLIMIT', 0, 0, 1, 2, "Get the block's gas limit."),
        0x50: ('POP', 0, 1, 0, 2, 'Remove item from stack.'),
        0x51: ('MLOAD', 0, 1, 1, 3, 'Load word from memory.'),
        0x52: ('MSTORE', 0, 2, 0, 3, 'Save word to memory.'),
        0x53: ('MSTORE8', 0, 2, 0, 3, 'Save byte to memory.'),
        0x54: ('SLOAD', 0, 1, 1, 50, 'Load word from storage.'),
        0x55: ('SSTORE', 0, 2, 0, 0, 'Save word to storage.'),
        0x56: ('JUMP', 0, 1, 0, 8, 'Alter the program counter.'),
        0x57: ('JUMPI', 0, 2, 0, 10, 'Conditionally alter the program counter.'),
        0x58: ('GETPC', 0, 0, 1, 2, 'Get the value of the program counter prior to the increment.'),
        0x59: ('MSIZE', 0, 0, 1, 2, 'Get the size of active memory in bytes.'),
        0x5a: ('GAS', 0, 0, 1, 2, 'Get the amount of available gas, including the corresponding reduction the amount of available gas.'),
        0x5b: ('JUMPDEST', 0, 0, 0, 1, 'Mark a valid destination for jumps.'),
        0x60: ('PUSH', 1, 0, 1, 0, 'Place 1 byte item on stack.'),
        0x61: ('PUSH', 2, 0, 1, 0, 'Place 2-byte item on stack.'),
        0x62: ('PUSH', 3, 0, 1, 0, 'Place 3-byte item on stack.'),
        0x63: ('PUSH', 4, 0, 1, 0, 'Place 4-byte item on stack.'),
        0x64: ('PUSH', 5, 0, 1, 0, 'Place 5-byte item on stack.'),
        0x65: ('PUSH', 6, 0, 1, 0, 'Place 6-byte item on stack.'),
        0x66: ('PUSH', 7, 0, 1, 0, 'Place 7-byte item on stack.'),
        0x67: ('PUSH', 8, 0, 1, 0, 'Place 8-byte item on stack.'),
        0x68: ('PUSH', 9, 0, 1, 0, 'Place 9-byte item on stack.'),
        0x69: ('PUSH', 10, 0, 1, 0, 'Place 10-byte item on stack.'),
        0x6a: ('PUSH', 11, 0, 1, 0, 'Place 11-byte item on stack.'),
        0x6b: ('PUSH', 12, 0, 1, 0, 'Place 12-byte item on stack.'),
        0x6c: ('PUSH', 13, 0, 1, 0, 'Place 13-byte item on stack.'),
        0x6d: ('PUSH', 14, 0, 1, 0, 'Place 14-byte item on stack.'),
        0x6e: ('PUSH', 15, 0, 1, 0, 'Place 15-byte item on stack.'),
        0x6f: ('PUSH', 16, 0, 1, 0, 'Place 16-byte item on stack.'),
        0x70: ('PUSH', 17, 0, 1, 0, 'Place 17-byte item on stack.'),
        0x71: ('PUSH', 18, 0, 1, 0, 'Place 18-byte item on stack.'),
        0x72: ('PUSH', 19, 0, 1, 0, 'Place 19-byte item on stack.'),
        0x73: ('PUSH', 20, 0, 1, 0, 'Place 20-byte item on stack.'),
        0x74: ('PUSH', 21, 0, 1, 0, 'Place 21-byte item on stack.'),
        0x75: ('PUSH', 22, 0, 1, 0, 'Place 22-byte item on stack.'),
        0x76: ('PUSH', 23, 0, 1, 0, 'Place 23-byte item on stack.'),
        0x77: ('PUSH', 24, 0, 1, 0, 'Place 24-byte item on stack.'),
        0x78: ('PUSH', 25, 0, 1, 0, 'Place 25-byte item on stack.'),
        0x79: ('PUSH', 26, 0, 1, 0, 'Place 26-byte item on stack.'),
        0x7a: ('PUSH', 27, 0, 1, 0, 'Place 27-byte item on stack.'),
        0x7b: ('PUSH', 28, 0, 1, 0, 'Place 28-byte item on stack.'),
        0x7c: ('PUSH', 29, 0, 1, 0, 'Place 29-byte item on stack.'),
        0x7d: ('PUSH', 30, 0, 1, 0, 'Place 30-byte item on stack.'),
        0x7e: ('PUSH', 31, 0, 1, 0, 'Place 31-byte item on stack.'),
        0x7f: ('PUSH', 32, 0, 1, 0, 'Place 32-byte (full word) item on stack.'),
        0x80: ('DUP', 0, 1, 2, 3, 'Duplicate 1st stack item.'),
        0x81: ('DUP', 0, 2, 3, 3, 'Duplicate 2nd stack item.'),
        0x82: ('DUP', 0, 3, 4, 3, 'Duplicate 3rd stack item.'),
        0x83: ('DUP', 0, 4, 5, 3, 'Duplicate 4th stack item.'),
        0x84: ('DUP', 0, 5, 6, 3, 'Duplicate 5th stack item.'),
        0x85: ('DUP', 0, 6, 7, 3, 'Duplicate 6th stack item.'),
        0x86: ('DUP', 0, 7, 8, 3, 'Duplicate 7th stack item.'),
        0x87: ('DUP', 0, 8, 9, 3, 'Duplicate 8th stack item.'),
        0x88: ('DUP', 0, 9, 10, 3, 'Duplicate 9th stack item.'),
        0x89: ('DUP', 0, 10, 11, 3, 'Duplicate 10th stack item.'),
        0x8a: ('DUP', 0, 11, 12, 3, 'Duplicate 11th stack item.'),
        0x8b: ('DUP', 0, 12, 13, 3, 'Duplicate 12th stack item.'),
        0x8c: ('DUP', 0, 13, 14, 3, 'Duplicate 13th stack item.'),
        0x8d: ('DUP', 0, 14, 15, 3, 'Duplicate 14th stack item.'),
        0x8e: ('DUP', 0, 15, 16, 3, 'Duplicate 15th stack item.'),
        0x8f: ('DUP', 0, 16, 17, 3, 'Duplicate 16th stack item.'),
        0x90: ('SWAP', 0, 2, 2, 3, 'Exchange 1st and 2nd stack items.'),
        0x91: ('SWAP', 0, 3, 3, 3, 'Exchange 1st and 3rd stack items.'),
        0x92: ('SWAP', 0, 4, 4, 3, 'Exchange 1st and 4th stack items.'),
        0x93: ('SWAP', 0, 5, 5, 3, 'Exchange 1st and 5th stack items.'),
        0x94: ('SWAP', 0, 6, 6, 3, 'Exchange 1st and 6th stack items.'),
        0x95: ('SWAP', 0, 7, 7, 3, 'Exchange 1st and 7th stack items.'),
        0x96: ('SWAP', 0, 8, 8, 3, 'Exchange 1st and 8th stack items.'),
        0x97: ('SWAP', 0, 9, 9, 3, 'Exchange 1st and 9th stack items.'),
        0x98: ('SWAP', 0, 10, 10, 3, 'Exchange 1st and 10th stack items.'),
        0x99: ('SWAP', 0, 11, 11, 3, 'Exchange 1st and 11th stack items.'),
        0x9a: ('SWAP', 0, 12, 12, 3, 'Exchange 1st and 12th stack items.'),
        0x9b: ('SWAP', 0, 13, 13, 3, 'Exchange 1st and 13th stack items.'),
        0x9c: ('SWAP', 0, 14, 14, 3, 'Exchange 1st and 14th stack items.'),
        0x9d: ('SWAP', 0, 15, 15, 3, 'Exchange 1st and 15th stack items.'),
        0x9e: ('SWAP', 0, 16, 16, 3, 'Exchange 1st and 16th stack items.'),
        0x9f: ('SWAP', 0, 17, 17, 3, 'Exchange 1st and 17th stack items.'),
        0xa0: ('LOG', 0, 2, 0, 375, 'Append log record with no topics.'),
        0xa1: ('LOG', 0, 3, 0, 750, 'Append log record with one topic.'),
        0xa2: ('LOG', 0, 4, 0, 1125, 'Append log record with two topics.'),
        0xa3: ('LOG', 0, 5, 0, 1500, 'Append log record with three topics.'),
        0xa4: ('LOG', 0, 6, 0, 1875, 'Append log record with four topics.'),
        0xf0: ('CREATE', 0, 3, 1, 32000, 'Create a new account with associated code.'),
        0xf1: ('CALL', 0, 7, 1, 40, 'Message-call into an account.'),
        0xf2: ('CALLCODE', 0, 7, 1, 40, "Message-call into this account with alternative account's code."),
        0xf3: ('RETURN', 0, 2, 0, 0, 'Halt execution returning output data.'),
        0xf4: ('DELEGATECALL', 0, 6, 1, 40, "Message-call into this account with an alternative account's code, but persisting into this account with an alternative account's code."),
        0xfa: ('STATICCALL', 0, 6, 1, 40, 'Static message-call into an account.'),
        0xfd: ('REVERT', 0, 2, 0, 0, 'Stop execution and revert state changes, without consuming all provided gas and providing a reason.'),
        0xfe: ('INVALID', 0, 0, 0, 0, 'Designated invalid instruction.'),
        0xff: ('SELFDESTRUCT', 0, 1, 0, 5000, 'Halt execution and register account for later deletion.')
    }

    @staticmethod
    @memoized
    def _get_reverse_table():
        ''' Build an internal table used in the assembler '''
        reverse_table = {}
        for (opcode, (name, immediate_operand_size, pops, pushes, gas, description)) in EVMAsm._table.items():
            mnemonic = name
            if name == 'PUSH':
                mnemonic = '%s%d' % (name, (opcode & 0x1f) + 1)
            elif name in ('SWAP', 'LOG', 'DUP'):
                mnemonic = '%s%d' % (name, (opcode & 0xf) + 1)

            reverse_table[mnemonic] = opcode, name, immediate_operand_size, pops, pushes, gas, description
        return reverse_table

    @staticmethod
    def assemble_one(assembler, offset=0):
        ''' Assemble one EVM instruction from its textual representation.

            :param assembler: assembler code for one instruction
            :param offset: offset of the instruction in the bytecode (optional)
            :return: An Instruction object

            Example use::

                >>> print evm.EVMAsm.assemble_one('LT')


        '''
        try:
            _reverse_table = EVMAsm._get_reverse_table()
            assembler = assembler.strip().split(' ')
            opcode, name, operand_size, pops, pushes, gas, description = _reverse_table[assembler[0].upper()]
            if operand_size > 0:
                assert len(assembler) == 2
                operand = int(assembler[1], 0)
            else:
                assert len(assembler) == 1
                operand = None

            return EVMAsm.Instruction(opcode, name, operand_size, pops, pushes, gas, description, operand=operand, offset=offset)
        except BaseException:
            raise Exception("Something wrong at offset %d" % offset)

    @staticmethod
    def assemble_all(assembler, offset=0):
        ''' Assemble a sequence of textual representation of EVM instructions

            :param assembler: assembler code for any number of instructions
            :param offset: offset of the first instruction in the bytecode(optional)
            :return: An generator of Instruction objects

            Example use::

                >>> evm.EVMAsm.encode_one("""PUSH1 0x60
                    PUSH1 0x40
                    MSTORE
                    PUSH1 0x2
                    PUSH2 0x108
                    PUSH1 0x0
                    POP
                    SSTORE
                    PUSH1 0x40
                    MLOAD
                    """)

        '''
        if isinstance(assembler, str):
            assembler = assembler.split('\n')
        assembler = iter(assembler)
        for line in assembler:
            if not line.strip():
                continue
            instr = EVMAsm.assemble_one(line, offset=offset)
            yield instr
            offset += instr.size

    @staticmethod
    def disassemble_one(bytecode, offset=0):
        ''' Decode a single instruction from a bytecode

            :param bytecode: the bytecode stream
            :type bytecode: bytearray or str
            :param offset: offset of the instruction in the bytecode(optional)
            :type bytecode: iterator/sequence/str
            :return: an Instruction object

            Example use::

                >>> print EVMAsm.disassemble_one('\x60\x10')

        '''
        if isinstance(bytecode, str):
            bytecode = bytearray(bytecode)
        bytecode = iter(bytecode)
        opcode = next(bytecode)
        assert isinstance(opcode, (int, long))

        invalid = ('INVALID', 0, 0, 0, 0, 'Unknown opcode')
        name, operand_size, pops, pushes, gas, description = EVMAsm._table.get(opcode, invalid)
        instruction = EVMAsm.Instruction(opcode, name, operand_size, pops, pushes, gas, description, offset=offset)
        if instruction.has_operand:
            instruction.parse_operand(bytecode)

        return instruction

    @staticmethod
    def disassemble_all(bytecode, offset=0):
        ''' Decode all instructions in bytecode

            :param bytecode: an evm bytecode (binary)
            :param offset: offset of the first instruction in the bytecode(optional)
            :type bytecode: iterator/sequence/str
            :return: An generator of Instruction objects

            Example use::

                >>> for inst in EVMAsm.decode_all(bytecode):
                ...    print inst

                ...
                PUSH1 0x60
                PUSH1 0x40
                MSTORE
                PUSH1 0x2
                PUSH2 0x108
                PUSH1 0x0
                POP
                SSTORE
                PUSH1 0x40
                MLOAD


        '''

        if isinstance(bytecode, str):
            bytecode = bytearray(bytecode)
        bytecode = iter(bytecode)
        while True:
            instr = EVMAsm.disassemble_one(bytecode, offset=offset)
            offset += instr.size
            yield instr

    @staticmethod
    def disassemble(bytecode, offset=0):
        ''' Disassemble an EVM bytecode

            :param bytecode: binary representation of an evm bytecode (hexadecimal)
            :param offset: offset of the first instruction in the bytecode(optional)
            :type bytecode: str
            :return: the text representation of the aseembler code

            Example use::

                >>> EVMAsm.disassemble("\x60\x60\x60\x40\x52\x60\x02\x61\x01\x00")
                ...
                PUSH1 0x60
                BLOCKHASH
                MSTORE
                PUSH1 0x2
                PUSH2 0x100

        '''
        return '\n'.join(map(str, EVMAsm.disassemble_all(bytecode, offset=offset)))

    @staticmethod
    def assemble(asmcode, offset=0):
        ''' Assemble an EVM program

            :param asmcode: an evm assembler program
            :param offset: offset of the first instruction in the bytecode(optional)
            :type asmcode: str
            :return: the hex representation of the bytecode

            Example use::

                >>> EVMAsm.assemble(  """PUSH1 0x60
                                           BLOCKHASH
                                           MSTORE
                                           PUSH1 0x2
                                           PUSH2 0x100
                                        """
                                     )
                ...
                "\x60\x60\x60\x40\x52\x60\x02\x61\x01\x00"
        '''
        return ''.join(map(lambda x: x.bytes, EVMAsm.assemble_all(asmcode, offset=offset)))

    @staticmethod
    def disassemble_hex(bytecode, offset=0):
        ''' Disassemble an EVM bytecode

            :param bytecode: canonical representation of an evm bytecode (hexadecimal)
            :param int offset: offset of the first instruction in the bytecode(optional)
            :type bytecode: str
            :return: the text representation of the aseembler code

            Example use::

                >>> EVMAsm.disassemble_hex("0x6060604052600261010")
                ...
                PUSH1 0x60
                BLOCKHASH
                MSTORE
                PUSH1 0x2
                PUSH2 0x100

        '''
        if bytecode.startswith('0x'):
            bytecode = bytecode[2:]
        bytecode = bytecode.decode('hex')
        return EVMAsm.disassemble(bytecode, offset=offset)

    @staticmethod
    def assemble_hex(asmcode, offset=0):
        ''' Assemble an EVM program

            :param asmcode: an evm assembler program
            :param offset: offset of the first instruction in the bytecode(optional)
            :type asmcode: str
            :return: the hex representation of the bytecode

            Example use::

                >>> EVMAsm.assemble_hex(  """PUSH1 0x60
                                           BLOCKHASH
                                           MSTORE
                                           PUSH1 0x2
                                           PUSH2 0x100
                                        """
                                     )
                ...
                "0x6060604052600261010"
        '''
        return '0x' + EVMAsm.assemble(asmcode, offset=offset).encode('hex')


# Exceptions...

class EVMException(Exception):
    pass


class Emulated(EVMException):
    def __init__(self, result):
        super(Emulated, self).__init__("Emulated instruction")
        self.result = result


class ConcretizeStack(EVMException):
    '''
    Raised when a symbolic memory cell needs to be concretized.
    '''

    def __init__(self, pos, expression=None, policy='MINMAX'):
        self.message = "Concretizing evm stack item {}".format(pos)
        self.pos = pos
        self.expression = expression
        self.policy = policy


class Sha3(EVMException):
    def __init__(self, data):
        self.data = data

    def __reduce__(self):
        return (self.__class__, (self.data, ))


class StartTx(EVMException):
    ''' A new transaction is started '''
    pass


class EndTx(EVMException):
    ''' The current transaction ends'''

    def __init__(self, result, data=None):
        if result not in {None, 'TXERROR', 'REVERT', 'RETURN', 'THROW', 'STOP', 'SELFDESTRUCT'}:
            raise EVMException('Invalid end transaction result')
        if result is None and data is not None:
            raise EVMException('Invalid end transaction result')
        if not isinstance(data, (type(None), Array, bytearray)):
            raise EVMException('Invalid end transaction data type')

        self.result = result
        self.data = data

    def is_rollback(self):
        if self.result in {'STOP', 'RETURN', 'SELFDESTRUCT'}:
            return False
        else:
            assert self.result in {'THROW', 'TXERROR', 'REVERT'}
            return True


class StackOverflow(EndTx):
    ''' Attemped to push more than 1024 items '''

    def __init__(self):
        super(StackOverflow, self).__init__('THROW')


class StackUnderflow(EndTx):
    ''' Attemped to popo from an empty stack '''

    def __init__(self):
        super(StackUnderflow, self).__init__('THROW')


class InvalidOpcode(EndTx):
    ''' Trying to execute invalid opcode '''

    def __init__(self):
        super(InvalidOpcode, self).__init__('THROW')


class NotEnoughGas(EndTx):
    ''' Not enough gas for operation '''

    def __init__(self):
        super(NotEnoughGas, self).__init__('THROW')


class Stop(EndTx):
    ''' Program reached a STOP instruction '''

    def __init__(self):
        super(Stop, self).__init__('STOP')


class Return(EndTx):
    ''' Program reached a RETURN instruction '''

    def __init__(self, data=bytearray()):
        super(Return, self).__init__('RETURN', data)


class Revert(EndTx):
    ''' Program reached a REVERT instruction '''

    def __init__(self, data):
        super(Revert, self).__init__('REVERT', data)


class SelfDestruct(EndTx):
    ''' Program reached a SELFDESTRUCT instruction '''

    def __init__(self):
        super(SelfDestruct, self).__init__('SELFDESTRUCT')


class TXError(EndTx):
    ''' A failed Transaction '''

    def __init__(self):
        super(TXError, self).__init__('TXERROR')


def concretized_args(**policies):
    """
    Make sure an EVM instruction has all of its arguments concretized according to
    provided policies.

    Example decoration:

        @concretized_args(size='ONE', address='')
        def LOG(self, address, size, *topics):
            ...

    The above will make sure that the |size| parameter to LOG is Concretized when symbolic
    according to the 'ONE' policy and concretize |address| with the default policy.

    :param policies: A kwargs list of argument names and their respective policies.
                         Provide None or '' as policy to use default.
    :return: A function decorator
    """
    def concretizer(func):
        @wraps(func)
        def wrapper(*args, **kwargs):
            spec = inspect.getargspec(func)
            for arg, policy in policies.items():
                assert arg in spec.args, "Concretizer argument not found in wrapped function."
                # index is 0-indexed, but ConcretizeStack is 1-indexed. However, this is correct
                # since implementation method is always a bound method (self is param 0)
                index = spec.args.index(arg)
                if not issymbolic(args[index]):
                    continue
                if not policy:
                    raise ConcretizeStack(index)
                if policy == "ACCOUNTS":
                    #special handler for EVM only policy
                    cond = args[index] == 0
                    self = args[0]
                    for known_account in self.world.accounts:
                        cond = Operators.OR(args[index] == known_account, cond)
                        self.constraints.add(cond)
                raise ConcretizeStack(index, policy=policy)
            return func(*args, **kwargs)
        return wrapper
    return concretizer


class EVM(Eventful):
    '''Machine State. The machine state is defined as
        the tuple (g, pc, m, i, s) which are the gas available, the
        program counter pc , the memory contents, the active
        number of words in memory (counting continuously
        from position 0), and the stack contents. The memory
        contents are a series of zeroes of bitsize 256
    '''
    _published_events = {'evm_execute_instruction',
                         'evm_read_storage', 'evm_write_storage',
                         'evm_read_memory',
                         'evm_write_memory',
                         'evm_read_code',
                         'decode_instruction', 'execute_instruction', 'concrete_sha3', 'symbolic_sha3'}

    class transact(object):
        "Emulate PyProperty_Type() in Objects/descrobject.c"

        def __init__(self, pre=None, pos=None, doc=None):
            self._pre = pre
            self._pos = pos
            if doc is None and pre is not None:
                doc = pre.__doc__
            self.__doc__ = doc
            self.__name__ = pre.__name__

        def __get__(self, obj, objtype=None):
            if obj is None:
                return self
            if self._pre is None:
                raise AttributeError("unreadable attribute")
            from types import MethodType

            #return different version depending on obj._pending_transaction
            def _pre_func(my_obj, *args, **kwargs):
                if my_obj._on_transaction:
                    my_obj._on_transaction = False
                    return self._pos(my_obj, *args, **kwargs)
                else:
                    my_obj._on_transaction = True
                    return self._pre(my_obj, *args, **kwargs)

            return MethodType(_pre_func, obj)

        def __set__(self, obj, value):
            raise AttributeError("can't set attribute")

        def __delete__(self, obj):
            raise AttributeError("can't delete attribute")

        def pos(self, pos):
            return type(self)(self._pre, pos)

    def __init__(self, constraints, address, data, caller, value, bytecode, world=None, gas=210000, **kwargs):
        '''
        Builds a Ethereum Virtual Machine instance

        :param memory: the initial memory
        :param address: the address of the account which owns the code that is executing.
        :param data: the byte array that is the input data to this execution
        :param caller: the address of the account which caused the code to be executing. A 160-bit code used for identifying Accounts
        :param value: the value, in Wei, passed to this account as part of the same procedure as execution. One Ether is defined as being 10**18 Wei
        :param bytecode: the byte array that is the machine code to be executed
        :param world: the EVMWorld object where the transaction is being executed
        :param gas: gas budget for this transaction

        '''
        super(EVM, self).__init__(**kwargs)
        if data is not None and not issymbolic(data):
            data_size = len(data)
            data_symbolic = constraints.new_array(index_bits=256, value_bits=8, index_max=data_size, name='DATA')
            data_symbolic[0:data_size] = data
            data = data_symbolic

        if bytecode is not None and not issymbolic(bytecode):
            bytecode_size = len(bytecode)
            bytecode_symbolic = constraints.new_array(index_bits=256, value_bits=8, index_max=bytecode_size, name='BYTECODE')
            bytecode_symbolic[0:bytecode_size] = bytecode
            bytecode = bytecode_symbolic

        #A no code VM is used to execute transactions to normal accounts.
        #I'll execute a STOP and close the transaction
        #if len(bytecode) == 0:
        #    raise EVMException("Need code")
        self._constraints = constraints
        self.memory = constraints.new_array(index_bits=256, value_bits=8, name='EMPTY_MEMORY')
        self.address = address
        self.caller = caller  # address of the account that is directly responsible for this execution
        self.data = data
        self.value = value
        self._bytecode = bytecode
        self.suicides = set()
        self.logs = []
        #FIXME parse decode and mark invalid instructions
        #self.invalid = set()

        # Machine state
        self.pc = 0
        self.stack = []
        self._gas = gas
        self._world = world
        self._allocated = 0
        self._on_transaction = False  # for @transact

    @property
    def bytecode(self):
        return self._bytecode

    @property
    def constraints(self):
        return self._constraints

    @constraints.setter
    def constraints(self, constraints):
        self._constraints = constraints
        self.memory.constraints = constraints

    @property
    def gas(self):
        return self._gas

    def __getstate__(self):
        state = super(EVM, self).__getstate__()
        state['memory'] = self.memory
        state['world'] = self._world
        state['constraints'] = self.constraints
        state['address'] = self.address
        state['caller'] = self.caller
        state['data'] = self.data
        state['value'] = self.value
        state['bytecode'] = self._bytecode
        state['pc'] = self.pc
        state['stack'] = self.stack
        state['gas'] = self._gas
        state['allocated'] = self._allocated
        state['suicides'] = self.suicides
        state['logs'] = self.logs
        state['_on_transaction'] = self._on_transaction
        return state

    def __setstate__(self, state):
        self._on_transaction = state['_on_transaction']
        self._gas = state['gas']
        self.memory = state['memory']
        self.logs = state['logs']
        self._world = state['world']
        self.constraints = state['constraints']
        self.address = state['address']
        self.caller = state['caller']
        self.data = state['data']
        self.value = state['value']
        self._bytecode = state['bytecode']
        self.pc = state['pc']
        self.stack = state['stack']
        self._allocated = state['allocated']
        self.suicides = state['suicides']
        super(EVM, self).__setstate__(state)

    def _allocate(self, address):
        allocated = self.allocated
        GMEMORY = 3
        GQUADRATICMEMDENOM = 512  # 1 gas per 512 quadwords
        old_size = Operators.ZEXTEND(Operators.UDIV(self.safe_add(allocated, 31), 32), 512)
        new_size = Operators.ZEXTEND(Operators.UDIV(self.safe_add(address, 31), 32), 512)

        old_totalfee = self.safe_mul(old_size, GMEMORY) + Operators.UDIV(self.safe_mul(old_size, old_size), GQUADRATICMEMDENOM)
        new_totalfee = self.safe_mul(new_size, GMEMORY) + Operators.UDIV(self.safe_mul(new_size, new_size), GQUADRATICMEMDENOM)
        memfee = new_totalfee - old_totalfee
        flag = Operators.UGT(new_totalfee, old_totalfee)
        self._consume(Operators.ITEBV(512, flag, memfee, 0))

        address_c = Operators.UDIV(self.safe_add(address, 31), 32) * 32
        self._allocated = Operators.ITEBV(512, flag, Operators.ZEXTEND(address_c, 512), Operators.ZEXTEND(allocated, 512))

    @property
    def allocated(self):
        return self._allocated

    @property
    def world(self):
        return self._world

    @staticmethod
    def check256int(value):
        assert True

    def read_code(self, address, size=1):
        '''
            Read size byte from bytecode.
            If less than size bytes are available result will be pad with \x00
        '''
        assert address < len(self.bytecode)
        value = self.bytecode[address:address + size]
        if len(value) < size:
            value += '\x00' * (size - len(value))  # pad with null (spec)
        return value

    def disassemble(self):
        return EVMAsm.disassemble(self.bytecode)

    @property
    def PC(self):
        return self.pc

    @property
    def instruction(self):
        '''
            Current instruction pointed by self.pc
        '''
        # FIXME check if pc points to invalid instruction
        # if self.pc >= len(self.bytecode):
        #    return InvalidOpcode('Code out of range')
        # if self.pc in self.invalid:
        #    raise InvalidOpcode('Opcode inside a PUSH immediate')
        try:
            _decoding_cache = getattr(self, '_decoding_cache')
        except:
            _decoding_cache = self._decoding_cache = {}

        if self.pc in _decoding_cache:
            return _decoding_cache[self.pc]

        def getcode():
            bytecode = self.bytecode
            for pc in range(self.pc, len(bytecode)):
                yield simplify(bytecode[pc]).value

            while True:
                yield 0
        instruction = EVMAsm.disassemble_one(getcode(), offset=self.pc)
        _decoding_cache[self.pc] = instruction
        return instruction

    # auxiliar funcs
    # Stack related
    def _push(self, value):
        '''
                   ITEM0
                   ITEM1
                   ITEM2
             sp->  {empty}
        '''
        assert isinstance(value, (int, long)) or isinstance(value, BitVec) and value.size == 256
        if len(self.stack) >= 1024:
            raise StackOverflow()

        if isinstance(value, (int, long)):
            value = value & TT256M1

        value = simplify(value)
        if isinstance(value, Constant) and not value.taint:
            value = value.value
        self.stack.append(value)

    def _top(self, n=0):
        ''' Read a value from the top of the stack without removing it '''
        if len(self.stack) - n < 0:
            raise StackUnderflow()
        return self.stack[n - 1]

    def _pop(self):
        ''' Pop a value from the stack '''
        if len(self.stack) == 0:
            raise StackUnderflow()
        return self.stack.pop()

    def _consume(self, fee):
        if isinstance(fee, (int, long)):
            if fee > (1 << 512) - 1:
                raise ValueError
        elif isinstance(fee, BitVec):
            if (fee.size != 512):
                raise Exception("Fees should be 512 bit long")

        self.constraints.add(Operators.UGE(fee, 0))
        self.constraints.add(Operators.ULE(fee, self._gas))

        #FIXME add configurable checks here
        if config.out_of_gas is not None:
            if config.out_of_gas == 0:
                #default to OOG exception if possible
                if solver.can_be_true(self.constraints, self._gas < fee):
                    self.constraints.add(Operators.UGT(fee, self.gas))
                    logger.debug("Not enough gas for instruction")
                    raise NotEnoughGas()
            elif config.out_of_gas == 1:
                #default to enough gas if possible
                if solver.can_be_true(self.constraints, self._gas > fee):
                    self.constraints.add(Operators.UGT(self.gas, fee))
                else:
                    logger.debug("Not enough gas for instruction")
                    raise NotEnoughGas()
            else:
                #fork on both options
                if len(solver.get_all_values(self.constraints, self._gas > fee)) == 2:
                    raise Concretize("Concretice gas fee",
                                     expression=self._gas > fee,
                                     setstate=None,
                                     policy='ALL')

        self._gas -= fee

    def _indemnify(self, fee):
        self._gas += fee

    def _pop_arguments(self):
        #Get arguments (imm, pop)
        current = self.instruction
        arguments = []
        if self.instruction.has_operand:
            arguments.append(current.operand)
        for _ in range(current.pops):
            arguments.append(self._pop())

        # simplify stack arguments
        for i in range(len(arguments)):
            #if isinstance(arguments[i], Expression):
            #    arguments[i] = simplify(arguments[i])
            if isinstance(arguments[i], Constant) and not arguments[i].taint:
                arguments[i] = arguments[i].value

        return arguments

    def _push_arguments(self, arguments):
        #Immediate operands should not be pushed
        start = int(self.instruction.has_operand)
        for arg in reversed(arguments[start:]):
            self._push(arg)

    def _push_results(self, instruction, result):
        # Check result (push)
        if instruction.pushes > 1:
            assert len(result) == instruction.pushes
            for value in reversed(result):
                self._push(value)
        elif instruction.pushes == 1:
            self._push(result)
        else:
            assert instruction.pushes == 0
            assert result is None

    def _handler(self, *arguments):
        current = self.instruction
        implementation = getattr(self, current.semantics, None)
        if implementation is None:
            raise TerminateState("Instruction not implemented %s" % current.semantics, testcase=True)
        return implementation(*arguments)

    #Execute an instruction from current pc
    def execute(self):
        if issymbolic(self.pc):
            expression = self.pc

            def setstate(state, value):
                state.platform.current_vm.pc = value

            raise Concretize("Concretice PC",
                             expression=expression,
                             setstate=setstate,
                             policy='ALL')

        #Fixme[felipe] add a with self.disabled_events context mangr to Eventful
        if self._on_transaction is False:
            self._publish('will_decode_instruction', self.pc)

        last_pc = self.pc
        current = self.instruction
        if self._on_transaction is False:
            self._publish('will_execute_instruction', self.pc, current)

        #Need to consume before potential out of stack exception
        old_gas = self._gas
        self._consume(current.fee)
        arguments = self._pop_arguments()
        result = None

        ex = None
        try:
            if self._on_transaction is False:
                self._publish('will_evm_execute_instruction', current, arguments)
            result = self._handler(*arguments)
        except ConcretizeStack as ex:
            #Revert the stack and gas so it looks like before executing the instruction
            self._push_arguments(arguments)
            self._gast = old_gas

            def setstate(state, value):
                self.stack[-ex.pos] = value

            raise Concretize("Concretice Stack Variable",
                             expression=self.stack[-ex.pos],
                             setstate=setstate,
                             policy=ex.policy)
        except StartTx:
            #Revert the stack and gas so it looks like before executing the instruction
            self._push_arguments(arguments)
            self._gast = old_gas
            raise

        except EndTx as ex:
            #do not push result nor advance the pc
            if not current.is_branch:
                #advance pc pointer
                self.pc += self.instruction.size
            self._publish('did_evm_execute_instruction', current, arguments, Ref(result))
            self._publish('did_execute_instruction', last_pc, self.pc, current)
            raise
        except Emulated as e:
            if not current.is_branch:
                #advance pc pointer
                self.pc += self.instruction.size
            result = e.result

        if not current.is_branch:
            #advance pc pointer
            self.pc += self.instruction.size
        result_ref = Ref(result)
        self._publish('did_evm_execute_instruction', current, arguments, result_ref)
        self._publish('did_execute_instruction', last_pc, self.pc, current)

        self._push_results(current, result_ref.value)

    def read_buffer(self, offset, size):
        if issymbolic(size):
            raise EVMException("Symbolic size not supported")
        if size == 0:
            return bytearray()
        self._allocate(offset + size)
        return self.memory[offset: offset + size]

    def write_buffer(self, offset, data):
        self._allocate(offset + len(data))
        for i, c in enumerate(data):
            self._store(offset + i, Operators.ORD(c))

    def _load(self, offset, size=1):
        value = self.memory.read_BE(offset, size)
        try:
            value = simplify(value)
            if not value.taint:
                value = value.value
        except:
            pass

        for i in range(size):
            self._publish('did_evm_read_memory', offset + i, Operators.EXTRACT(value, (size - i - 1) * 8, 8))
        return value

    def _store(self, offset, value, size=1):
        ''' Stores value in memory as a big endian '''
        self.memory.write_BE(offset, value, size)
        for i in range(size):
            self._publish('did_evm_write_memory', offset + i, Operators.EXTRACT(value, (size - i - 1) * 8, 8))
    ############################################################################
    #INSTRUCTIONS

    def INVALID(self):
        '''Halts execution'''
        raise InvalidOpcode()

    ############################################################################
    # Stop and Arithmetic Operations
    # All arithmetic is modulo 256 unless otherwise noted.

    def STOP(self):
        ''' Halts execution '''
        raise EndTx('STOP')

    def ADD(self, a, b):
        ''' Addition operation '''
        return a + b

    def MUL(self, a, b):
        ''' Multiplication operation '''
        return a * b

    def SUB(self, a, b):
        ''' Subtraction operation '''
        return a - b

    def DIV(self, a, b):
        '''Integer division operation'''
        try:
            result = Operators.UDIV(a, b)
        except ZeroDivisionError:
            result = 0
        return Operators.ITEBV(256, b == 0, 0, result)

    def SDIV(self, a, b):
        '''Signed integer division operation (truncated)'''
        s0, s1 = to_signed(a), to_signed(b)
        try:
            result = (abs(s0) // abs(s1) * (-1 if s0 * s1 < 0 else 1))
        except ZeroDivisionError:
            result = 0
        return Operators.ITEBV(256, b == 0, 0, result)

    def MOD(self, a, b):
        '''Modulo remainder operation'''
        try:
            result = Operators.ITEBV(256, b == 0, 0, a % b)
        except ZeroDivisionError:
            result = 0
        return result

    def SMOD(self, a, b):
        '''Signed modulo remainder operation'''
        s0, s1 = to_signed(a), to_signed(b)
        sign = Operators.ITEBV(256, s0 < 0, -1, 1)
        try:
            result = abs(s0) % abs(s1) * sign
        except ZeroDivisionError:
            result = 0

        return Operators.ITEBV(256, s1 == 0, 0, result)

    def ADDMOD(self, a, b, c):
        '''Modulo addition operation'''
        try:
            result = Operators.ITEBV(256, c == 0, 0, (a + b) % c)
        except ZeroDivisionError:
            result = 0
        return result

    def MULMOD(self, a, b, c):
        '''Modulo addition operation'''
        try:
            result = Operators.ITEBV(256, c == 0, 0, (a * b) % c)
        except ZeroDivisionError:
            result = 0
        return result

    def EXP(self, base, exponent):
        '''
            Exponential operation
            The zero-th power of zero 0^0 is defined to be one
        '''
        # fixme integer bitvec
        EXP_SUPPLEMENTAL_GAS = 50   # cost of EXP exponent per byte

        def nbytes(e):
            for i in range(32):
                if e >> (i * 8) == 0:
                    return i
            return 32
        self._consume(EXP_SUPPLEMENTAL_GAS * nbytes(exponent))
        return pow(base, exponent, TT256)

    def SIGNEXTEND(self, size, value):
        '''Extend length of two's complement signed integer'''
        # FIXME maybe use Operators.SEXTEND
        testbit = Operators.ITEBV(256, size <= 31, size * 8 + 7, 257)
        result1 = (value | (TT256 - (1 << testbit)))
        result2 = (value & ((1 << testbit) - 1))
        result = Operators.ITEBV(256, (value & (1 << testbit)) != 0, result1, result2)
        return Operators.ITEBV(256, size <= 31, result, value)

    ############################################################################
    # Comparison & Bitwise Logic Operations
    def LT(self, a, b):
        '''Less-than comparision'''
        return Operators.ITEBV(256, Operators.ULT(a, b), 1, 0)

    def GT(self, a, b):
        '''Greater-than comparision'''
        return Operators.ITEBV(256, Operators.UGT(a, b), 1, 0)

    def SLT(self, a, b):
        '''Signed less-than comparision'''
        # http://gavwood.com/paper.pdf
        s0, s1 = to_signed(a), to_signed(b)
        return Operators.ITEBV(256, s0 < s1, 1, 0)

    def SGT(self, a, b):
        '''Signed greater-than comparision'''
        # http://gavwood.com/paper.pdf
        s0, s1 = to_signed(a), to_signed(b)
        return Operators.ITEBV(256, s0 > s1, 1, 0)

    def EQ(self, a, b):
        '''Equality comparision'''
        return Operators.ITEBV(256, a == b, 1, 0)

    def ISZERO(self, a):
        '''Simple not operator'''
        return Operators.ITEBV(256, a == 0, 1, 0)

    def AND(self, a, b):
        '''Bitwise AND operation'''
        return a & b

    def OR(self, a, b):
        '''Bitwise OR operation'''
        return a | b

    def XOR(self, a, b):
        '''Bitwise XOR operation'''
        return a ^ b

    def NOT(self, a):
        '''Bitwise NOT operation'''
        return ~a

    def BYTE(self, offset, value):
        '''Retrieve single byte from word'''
        offset = Operators.ITEBV(256, offset < 32, (31 - offset) * 8, 256)
        return Operators.ZEXTEND(Operators.EXTRACT(value, offset, 8), 256)

    def SHA3(self, start, size):
        '''Compute Keccak-256 hash'''
        GSHA3WORD = 6         # Cost of SHA3 per word
        # read memory from start to end
        # calculate hash on it/ maybe remember in some structure where that hash came from
        # http://gavwood.com/paper.pdf
        if size:
            self._consume(GSHA3WORD * (ceil32(size) // 32))
        data = self.read_buffer(start, size)

        try:
            concrete_data = []
            for i in range(len(data)):
                try:
                    concrete_data.append(chr(simplify(data[i]).value))
                except:
                    pass
                    #simplify by solving. probably means that we need another simplification
                    s = solver.get_all_values(self.constraints, data, 2)
                    logger.debug("Simplifying by solving")  # :(
                    if len(s) == 1:
                        concrete_data.append(s[0])

            data = ''.join(concrete_data)
        except:
            pass

        if any(map(issymbolic, data)):
            return self.world.HASH(data)
        else:
            buf = ''.join(data)
            value = sha3.keccak_256(buf).hexdigest()
            value = int('0x' + value, 0)
            self._publish('on_concrete_sha3', buf, value)
            logger.info("Found a concrete SHA3 example %r -> %x", buf, value)
            return value

    ############################################################################
    # Environmental Information
    def ADDRESS(self):
        '''Get address of currently executing account'''
        return self.address

    def BALANCE(self, account):
        '''Get balance of the given account'''
        BALANCE_SUPPLEMENTAL_GAS = 380
        self._consume(BALANCE_SUPPLEMENTAL_GAS)
        return self.world.get_balance(account)

    def ORIGIN(self):
        '''Get execution origination address'''
        return self.world.tx_origin()

    def CALLER(self):
        '''Get caller address'''
        return Operators.ZEXTEND(self.caller, 256)

    def CALLVALUE(self):
        '''Get deposited value by the instruction/transaction responsible for this execution'''
        return self.value

    def CALLDATALOAD(self, offset):
        '''Get input data of current environment'''
        data_length = len(self.data)
        bytes = []
        for i in range(32):
            try:
                c = Operators.ITEBV(8, offset + i < data_length, self.data[offset + i], 0)
            except IndexError:
                # offset + i is concrete and outside data
                c = 0

            bytes.append(c)
        return Operators.CONCAT(256, *bytes)

    def CALLDATASIZE(self):
        '''Get size of input data in current environment'''
        return len(self.data)

    def safe_add(self, a, b):
        a = Operators.ZEXTEND(a, 512)
        b = Operators.ZEXTEND(b, 512)
        result = a + b
        self.constraints.add(Operators.UGE(result, 0))
        self.constraints.add(Operators.ULT(result, 1 << 256))
        return result

    def safe_mul(self, a, b):
        a = Operators.ZEXTEND(a, 512)
        b = Operators.ZEXTEND(b, 512)
        result = a * b
        self.constraints.add(Operators.UGE(result, 0))
        self.constraints.add(Operators.ULT(result, 1 << 256))
        return result

    def CALLDATACOPY(self, mem_offset, data_offset, size):
        '''Copy input data in current environment to memory'''
        GCOPY = 3             # cost to copy one 32 byte word
        old_gas = self.gas

        self._consume(self.safe_mul(GCOPY, self.safe_add(size, 31) / 32))
        self._allocate(self.safe_add(mem_offset, size))

        # slow debug check
        #if issymbolic(size):
        #    assert not solver.can_be_true(self.constraints, Operators.UGT(self.gas, old_gas))

        self.constraints.add(size % 32 == 0)
        self.constraints.add(Operators.ULT(size, 32 * 10))
        if issymbolic(size):
            raise ConcretizeStack(3, policy='SAMPLED')

        for i in range(size):
            try:
                c = Operators.ITEBV(8, data_offset + i < len(self.data), Operators.ORD(self.data[data_offset + i]), 0)
            except IndexError:
                # data_offset + i is concrete and outside data
                c = 0
            self._store(mem_offset + i, c)

    def CODESIZE(self):
        '''Get size of code running in current environment'''
        return len(self.bytecode)

    def CODECOPY(self, mem_offset, code_offset, size):
        '''Copy code running in current environment to memory'''

        self._allocate(mem_offset + size)

        if issymbolic(size):
            max_size = solver.max(self.constraints, size)
        else:
            max_size = size

        for i in range(max_size):
            if issymbolic(i < size):
                default = Operators.ITEBV(256, i < size, 0, self._load(mem_offset + i))  # Fixme. unnecessary memory read
            else:
                if i < size:
                    default = 0
                else:
                    default = self._load(mem_offset + i)

            if issymbolic(code_offset):
                value = Operators.ITEBV(256, code_offset + i >= len(self.bytecode), default, self.bytecode[code_offset + i])
            else:
                if code_offset + i >= len(self.bytecode):
                    value = default
                else:
                    value = self.bytecode[code_offset + i]

            self._store(mem_offset + i, value)
        self._publish('did_evm_read_code', code_offset, size)

    def GASPRICE(self):
        '''Get price of gas in current environment'''
        return self.world.tx_gasprice()

    @concretized_args(account='ACCOUNTS')
    def EXTCODESIZE(self, account):
        '''Get size of an account's code'''
        return len(self.world.get_code(account))

    @concretized_args(account='ACCOUNTS')
    def EXTCODECOPY(self, account, address, offset, size):
        '''Copy an account's code to memory'''
        extbytecode = self.world.get_code(account)
        GCOPY = 3             # cost to copy one 32 byte word
        self._consume(GCOPY * ceil32(len(extbytecode)) // 32)

        self._allocate(address + size)

        for i in range(size):
            if offset + i < len(extbytecode):
                self._store(address + i, extbytecode[offset + i])
            else:
                self._store(address + i, 0)

    def RETURNDATACOPY(self, mem_offset, return_offset, size):
        return_data = self.world.last_transaction.return_data

        self._allocate(mem_offset + size)
        for i in range(size):
            if offset + i < len(return_data):
                self._store(mem_offset + i, return_data[offset + i])
            else:
                self._store(mem_offset + i, 0)

    def RETURNDATASIZE(self):
        return len(self.world.last_transaction.return_data)

    ############################################################################
    # Block Information
    def BLOCKHASH(self, a):
        '''Get the hash of one of the 256 most recent complete blocks'''

        # We are not maintaining an actual -block-chain- so we just generate
        # some hashes for each virtual block
        value = sha3.keccak_256(repr(a) + 'NONCE').hexdigest()
        value = int('0x' + value, 0)

        # 0 is left on the stack if the looked for block number is greater than the current block number
        # or more than 256 blocks behind the current block.
        bnmax = Operators.ITEBV(256, self.world.block_number() > 256, 256, self.world.block_number())
        value = Operators.ITEBV(256, Operators.OR(a > self.world.block_number(), a < bnmax), 0, value)
        return value

    def COINBASE(self):
        '''Get the block's beneficiary address'''
        return self.world.block_coinbase()

    def TIMESTAMP(self):
        '''Get the block's timestamp'''
        return self.world.block_timestamp()

    def NUMBER(self):
        '''Get the block's number'''
        return self.world.block_number()

    def DIFFICULTY(self):
        '''Get the block's difficulty'''
        return self.world.block_difficulty()

    def GASLIMIT(self):
        '''Get the block's gas limit'''
        return self.world.block_gaslimit()

    ############################################################################
    # Stack, Memory, Storage and Flow Operations
    def POP(self, a):
        '''Remove item from stack'''
        # Items are automatically removed from stack
        # by the instruction dispatcher
        pass

    def MLOAD(self, address):
        '''Load word from memory'''
        self._allocate(address + 32)
        value = self._load(address, 32)
        return value

    def MSTORE(self, address, value):
        '''Save word to memory'''
        self._allocate(address + 32)
        self._store(address, value, 32)

    def MSTORE8(self, address, value):
        '''Save byte to memory'''
        self._allocate(address)
        self._store(address, value, 1)

    def SLOAD(self, offset):
        '''Load word from storage'''
        storage_address = self.address
        self._publish('will_evm_read_storage', storage_address, offset)
        value = self.world.get_storage_data(storage_address, offset)
        self._publish('did_evm_read_storage', storage_address, offset, value)
        return value

    def SSTORE(self, offset, value):
        '''Save word to storage'''
        storage_address = self.address
        self._publish('will_evm_write_storage', storage_address, offset, value)
        self.world.set_storage_data(storage_address, offset, value)
        self._publish('did_evm_write_storage', storage_address, offset, value)

    def JUMP(self, dest):
        '''Alter the program counter'''
        self.pc = dest
        # TODO check for JUMPDEST on next iter?

    def JUMPI(self, dest, cond):
        '''Conditionally alter the program counter'''
        self.pc = Operators.ITEBV(256, cond != 0, dest, self.pc + self.instruction.size)

    def GETPC(self):
        '''Get the value of the program counter prior to the increment'''
        return self.pc

    def MSIZE(self):
        '''Get the size of active memory in bytes'''
        return self._allocated

    def GAS(self):
        '''Get the amount of available gas, including the corresponding reduction the amount of available gas'''
        #fixme calculate gas consumption
        return self._gas

    def JUMPDEST(self):
        '''Mark a valid destination for jumps'''

    ############################################################################
    # Push Operations
    def PUSH(self, value):
        '''Place 1 to 32 bytes item on stack'''
        return value

    ############################################################################
    # Duplication Operations
    def DUP(self, *operands):
        '''Duplicate stack item'''
        return (operands[-1],) + operands

    ############################################################################
    # Exchange Operations
    def SWAP(self, *operands):
        '''Exchange 1st and 2nd stack items'''
        a = operands[0]
        b = operands[-1]
        return (b,) + operands[1:-1] + (a,)

    ############################################################################
    # Logging Operations
    @concretized_args(size='ONE')
    def LOG(self, address, size, *topics):
        memlog = self.read_buffer(address, size)
        self.world.log(self.address, topics, memlog)

    ############################################################################
    # System operations
    @transact
    def CREATE(self, value, offset, size):
        '''Create a new account with associated code'''
        address = self.world.create_account()
        self.world.start_transaction('CREATE',
                                     address,
                                     data=self.read_buffer(offset, size),
                                     caller=self.address,
                                     value=value,
                                     gas=self.gas)
        raise StartTx()

    @CREATE.pos
    def CREATE(self, value, offset, size):
        '''Create a new account with associated code'''
        tx = self.world.last_transaction  # At this point last and current tx are the same.
        address = tx.address
        if tx.result == 'RETURN':
            self.world.set_code(tx.address, tx.return_data)
        else:
            self.world.delete_account(address)
            address = 0
        return address

    @transact
    @concretized_args(address='ACCOUNTS', in_offset='SAMPLED', in_size='SAMPLED')
    def CALL(self, gas, address, value, in_offset, in_size, out_offset, out_size):
        '''Message-call into an account'''
        self.world.start_transaction('CALL',
                                     address,
                                     data=self.read_buffer(in_offset, in_size),
                                     caller=self.address,
                                     value=value,
                                     gas=self.gas)
        raise StartTx()

    @CALL.pos
    def CALL(self, gas, address, value, in_offset, in_size, out_offset, out_size):
        data = self.world.current_transaction.return_data

        if data is not None:
            data_size = len(data)
            size = Operators.ITEBV(256, Operators.ULT(out_size, data_size), out_size, data_size)
            self.current_vm.write_buffer(out_offset, data[:size])

        return self.world.last_transaction.return_value

    @transact
    @concretized_args(in_offset='SAMPLED', in_size='SAMPLED')
    def CALLCODE(self, gas, _ignored_, value, in_offset, in_size, out_offset, out_size):
        '''Message-call into this account with alternative account's code'''
        self.world.start_transaction('CALL',
                                     address=self.address,
                                     data=self.read_buffer(in_offset, in_size),
                                     caller=self.address,
                                     value=value,
                                     gas=self.gas)
        raise StartTx()

    @CALL.pos
    def CALLCODE(self, gas, _ignored_, value, in_offset, in_size, out_offset, out_size):
        data = self.world.current_transaction.return_data

        if data is not None:
            data_size = len(data)
            size = Operators.ITEBV(256, Operators.ULT(out_size, data_size), out_size, data_size)
            self.current_vm.write_buffer(out_offset, data[:size])

        return self.world.last_transaction.return_value

    def RETURN(self, offset, size):
        '''Halt execution returning output data'''
        data = self.read_buffer(offset, size)
        raise EndTx('RETURN', data)

    @transact
    @concretized_args(in_offset='SAMPLED', in_size='SAMPLED')
    def DELEGATECALL(self, gas, address, in_offset, in_size, out_offset, out_size):
        '''Message-call into an account'''
        self.world.start_transaction('DELEGATECALL',
                                     address,
                                     data=self.read_buffer(in_offset, in_size),
                                     caller=self.address,
                                     value=0,
                                     gas=self.gas)
        raise StartTx()

    @DELEGATECALL.pos
    def DELEGATECALL(self, gas, address, in_offset, in_size, out_offset, out_size):
        data = self.world.current_transaction.return_data

        if data is not None:
            data_size = len(data)
            size = Operators.ITEBV(256, Operators.ULT(out_size, data_size), out_size, data_size)
            self.current_vm.write_buffer(out_offset, data[:size])

        return self.world.last_transaction.return_value

    @transact
    @concretized_args(in_offset='SAMPLED', in_size='SAMPLED')
    def STATICCALL(self, gas, address, in_offset, in_size, out_offset, out_size):
        '''Message-call into an account'''
        self.world.start_transaction('DELEGATECALL',
                                     address,
                                     data=self.read_buffer(in_offset, in_size),
                                     caller=self.address,
                                     value=0,
                                     gas=self.gas)
        raise StartTx()

    @STATICCALL.pos
    def STATICCALL(self, gas, address, in_offset, in_size, out_offset, out_size):
        data = self.world.current_transaction.return_data

        if data is not None:
            data_size = len(data)
            size = Operators.ITEBV(256, Operators.ULT(out_size, data_size), out_size, data_size)
            self.current_vm.write_buffer(out_offset, data[:size])

        return self.world.last_transaction.return_value

    def REVERT(self, offset, size):
        data = self.read_buffer(offset, size)
        #FIXME return remaining gas
        raise EndTx('REVERT', data)

    def THROW(self):
        #revert balance on CALL fail
        raise EndTx('THROW')

    def SELFDESTRUCT(self, recipient):
        '''Halt execution and register account for later deletion'''
        #This may create a user account
        recipient = Operators.EXTRACT(recipient, 0, 160)
        address = self.address

        #FIXME for on the known addresses
        if issymbolic(recipient):
            logger.info("Symbolic recipient on self destruct")
            recipient = solver.get_value(self.constraints, recipient)

        if recipient not in self.world:
            self.world.create_account(address=recipient, balance=0, code='', storage=None)

        self.world.send_funds(address, recipient, self.world.get_balance(address))
        self.world.delete_account(address)

        raise EndTx('SELFDESTRUCT')

    def __str__(self):
        def hexdump(src, length=16):
            FILTER = ''.join([(len(repr(chr(x))) == 3) and chr(x) or '.' for x in range(256)])
            lines = []
            for c in xrange(0, len(src), length):
                chars = src[c:c + length]

                def p(x):
                    if issymbolic(x):
                        return '??'
                    else:
                        return "%02x" % x
                hex = ' '.join([p(x) for x in chars])

                def p1(x):
                    if issymbolic(x):
                        return '.'
                    else:
                        return "%s" % ((x <= 127 and FILTER[x]) or '.')

                printable = ''.join([p1(x) for x in chars])
                lines.append("%04x  %-*s  %s" % (c, length * 3, hex, printable))
            return lines

        m = []
        for offset in range(128):
            c = simplify(self.memory[offset])
            try:
                c = c.value
            except:
                pass
            m.append(c)

        hd = hexdump(m)

        #hd = ''  # str(self.memory)
        result = ['-' * 147]
        if issymbolic(self.pc):
            result.append('<Symbolic PC>')

        else:
            result.append('0x%04x: %s %s %s\n' % (self.pc, self.instruction.name, self.instruction.has_operand and '0x%x' %
                                                  self.instruction.operand or '', self.instruction.description))

        result.append('Stack                                                                      Memory')
        sp = 0
        for i in list(reversed(self.stack))[:10]:
            r = ''
            if issymbolic(i):
                r = '%s %r' % (sp == 0 and 'top> ' or '     ', i)
            else:
                r = '%s 0x%064x' % (sp == 0 and 'top> ' or '     ', i)
            sp += 1

            h = ''
            try:
                h = hd[sp - 1]
            except BaseException:
                pass
            r += ' ' * (75 - len(r)) + h
            result.append(r)

        for i in range(sp, len(hd)):
            r = ' ' * 75 + hd[i]
            result.append(r)

        result = [hex(self.address) + ": " + x for x in result]
        return '\n'.join(result)

################################################################################
################################################################################
################################################################################
################################################################################


class EVMWorld(Platform):
    _published_events = {'evm_read_storage', 'evm_write_storage', 'evm_read_code',
                         'decode_instruction', 'execute_instruction', 'concrete_sha3', 'symbolic_sha3',
                         'open_transaction', 'close_transaction'}

    def __init__(self, constraints, storage=None, initial_block_number=None, initial_timestamp=None, **kwargs):
        super(EVMWorld, self).__init__(path="NOPATH", **kwargs)
        self._world_state = {} if storage is None else storage
        self._constraints = constraints
        self._callstack = []
        self._deleted_accounts = []
        self._logs = list()
        self._sha3 = {}
        self._pending_transaction = None
        self._transactions = list()

        if initial_block_number is None:
            #assume initial symbolic block
            initial_block_number = constraints.new_bitvec(256, "BLOCKNUMBER")
        self._initial_block_number = initial_block_number
        if initial_timestamp is None:
            #1524785992; // Thu Apr 26 23:39:52 UTC 2018
            initial_timestamp = constraints.new_bitvec(256, "TIMESTAMP")
            constraints.add(Operators.UGT(initial_timestamp, 1000000000))
            constraints.add(Operators.ULT(initial_timestamp, 3000000000))
        self._initial_timestamp = initial_timestamp

        self._do_events()
        '''
        for var_i in range(5):
            for offset_i in range(10):
                data = ("%064x%064x" % (var_i, offset_i)).decode('hex')
                value = int(sha3.keccak_256(data).hexdigest(), 16)
                self._concrete_sha3_callback(data, value)
                for offset_j in range(10):
                    data = ("%064x" % offset_j).decode('hex') + data
                    value = int(sha3.keccak_256(data).hexdigest(), 16)
                    self._concrete_sha3_callback(data, value)
        '''

    def __getstate__(self):
        state = super(EVMWorld, self).__getstate__()
        state['sha3'] = self._sha3
        state['pending_transaction'] = self._pending_transaction
        state['logs'] = self._logs
        state['world_state'] = self._world_state
        state['constraints'] = self._constraints
        state['callstack'] = self._callstack
        state['deleted_accounts'] = self._deleted_accounts
        state['transactions'] = self._transactions
        state['initial_block_number'] = self._initial_block_number
        state['_initial_timestamp'] = self._initial_timestamp
        return state

    def __setstate__(self, state):
        super(EVMWorld, self).__setstate__(state)
        self._constraints = state['constraints']
        self._sha3 = state['sha3']
        self._pending_transaction = state['pending_transaction']
        self._world_state = state['world_state']
        self._deleted_accounts = state['deleted_accounts']
        self._logs = state['logs']
        self._callstack = state['callstack']
        self._transactions = state['transactions']
        self._initial_block_number = state['initial_block_number']
        self._initial_timestamp = state['_initial_timestamp']
        self._do_events()

    def _do_events(self):
        if self.current_vm is not None:
            self.forward_events_from(self.current_vm)
            self.subscribe('on_concrete_sha3', self._concrete_sha3_callback)

    def _concrete_sha3_callback(self, buf, value):
        buf = str(buf)
        if buf in self._sha3:
            assert self._sha3[buf] == value
        self._sha3[buf] = value

    @property
    def world_state(self):
        return self._world_state

    def __getitem__(self, index):
        assert isinstance(index, (int, long))
        return self.world_state[index]

    def __contains__(self, key):
        assert not issymbolic(key), "Symbolic address not supported"
        return key in self.accounts

    def __str__(self):
        return "WORLD:" + str(self._world_state)

    @property
    def logs(self):
        return self._logs

    @property
    def constraints(self):
        return self._constraints

    def _open_transaction(self, sort, address, price, data, caller, value):

        if self.depth > 0:
            origin = self.tx_origin()
        else:
            origin = caller
        assert price is not None

        tx = Transaction(sort, address, price, data, caller, value, depth=self.depth)
        if sort == 'CREATE':
            bytecode = data
            data = None
        else:
            data = data
            bytecode = self.get_code(address)

        address = tx.address
        if tx.sort == 'DELEGATECALL':
            address = tx.caller
            assert value == 0

        vm = EVM(self._constraints, address, data, caller, value, bytecode, world=self)

        if self.depth == 1024:
            #FIXME this should just close the tx
            raise TerminateState("Maximum call depth limit is reached", testcase=True)

        self._publish('will_open_transaction', tx)
        self._callstack.append((tx, self.logs, self.deleted_accounts, copy.copy(self.get_storage(address)), vm))
        self._publish('did_open_transaction', tx)

        self._do_events()

    def _close_transaction(self, result, data=None, rollback=False):
        self._publish('will_close_transaction', self._callstack[-1][0])
        tx, logs, deleted_accounts, account_storage, vm = self._callstack.pop()
        self._publish('did_close_transaction', tx)
        assert self.constraints == vm.constraints
        #seth constraints to the constraints gathered in the last vm
        self.constraints = vm.constraints

        if rollback:
            for address, account in self._deleted_accounts:
                self.world_state[address] = account

            self.set_storage(vm.address, account_storage)
            self._deleted_accounts = self._deleted_accounts
            self._logs = logs

            self.send_funds(tx.address, tx.caller, tx.value)

        tx.set_result(result, data)
        self._transactions.append(tx)
        if self.depth == 0:
            raise TerminateState(tx.result)

    @property
    def all_transactions(self):
        txs = tuple(self._transactions)
        return txs + tuple((x[0] for x in reversed(self._callstack)))

    @property
    def transactions(self):
        ''' Completed completed transaction '''
        return tuple((tx for tx in self._transactions if tx.result != 'TXERROR'))

    @property
    def human_transactions(self):
        ''' Completed human transaction '''
        txs = []
        for tx in self.transactions:
            if tx.depth == 0:
                txs.append(tx)
        return tuple(txs)

    @property
    def last_transaction(self):
        ''' Last completed transaction '''
        return self.transactions[-1]

    @property
    def last_human_transaction(self):
        ''' Last completed human transaction '''
        for tx in reversed(self.transactions):
            if tx.depth == 0:
                return tx

    @constraints.setter
    def constraints(self, constraints):
        self._constraints = constraints
        if self.current_vm:
            self.current_vm.constraints = constraints

    @property
    def current_vm(self):
        """ current vm """
        try:
            _, _, _, _, vm = self._callstack[-1]
            return vm
        except IndexError:
            return None

    @property
    def current_transaction(self):
        """ current tx """
        try:
            tx, _, _, _, _ = self._callstack[-1]
            if tx.result is not None:
                #That tx finished. No current tx.
                return None
            return tx
        except IndexError:
            return None

    @property
    def current_human_transaction(self):
        ''' Current ongoing human transaction '''
        try:
            tx, _, _, _, _ = self._callstack[0]
            if tx.result is not None:
                #That tx finished. No current tx.
                return None
            assert tx.depth == 0
            return tx
        except IndexError:
            return None

    @property
    def accounts(self):
        return self.world_state.keys()

    @property
    def normal_accounts(self):
        accs = []
        for address in self.accounts:
            if len(self.get_code(address)) == 0:
                accs.append(address)
        return accs

    @property
    def contract_accounts(self):
        accs = []
        for address in self.accounts:
            if len(self.get_code(address)) > 0:
                accs.append(address)
        return accs

    @property
    def deleted_accounts(self):
        return self._deleted_accounts

    def delete_account(self, address):
        if address in self.world_state:
            deleted_account = (address, self.world_state[address])
            del self.world_state[address]
            self._deleted_accounts.append(deleted_account)

    def get_storage_data(self, storage_address, offset):
        value = self.world_state[storage_address]['storage'].get(offset, 0)
        return simplify(value)

    def set_storage_data(self, storage_address, offset, value):
        self.world_state[storage_address]['storage'][offset] = value

    def get_storage_items(self, address):
        storage = self.world_state[address]['storage']
        items = []
        array = storage.array
        while not isinstance(array, ArrayVariable):
            items.append((array.index, array.value))
            array = array.array
        return items

    def has_storage(self, address):
        #FIXME keep a variable that records if something(!=0) has been written
        return True  # len(self.world_state[address]['storage'].items()) != 0

    def get_storage(self, address):
        return self.world_state[address]['storage']

    def set_storage(self, address, storage):
        self.world_state[address]['storage'] = storage

    def set_balance(self, address, value):
        self.world_state[int(address)]['balance'] = value

    def get_balance(self, address):
        if address not in self.world_state:
            return 0
        return self.world_state[address]['balance']

    def add_to_balance(self, address, value):
        assert address in self.world_state
        self.world_state[address]['balance'] += value

    def send_funds(self, sender, recipient, value):
        self.world_state[sender]['balance'] -= value
        self.world_state[recipient]['balance'] += value

    def get_code(self, address):
        if address not in self.world_state:
            return ''
        return self.world_state[address]['code']

    def set_code(self, address, data):
        if self.world_state[address]['code']:
            raise EVMException("Code already set")
        self.world_state[address]['code'] = data

    def has_code(self, address):
        return len(self.world_state[address]['code']) > 0

    def log(self, address, topics, data):
        self._logs.append(EVMLog(address, data, topics))
        logger.info('LOG %r %r', data, topics)

    def log_storage(self, addr):
        pass

    def add_refund(self, value):
        pass

    def block_prevhash(self):
        return 0

    def block_coinbase(self):
        return 0

    def block_timestamp(self):
        return self._initial_timestamp + len(self.human_transactions)

    def block_number(self):
        return self._initial_block_number + len(self.human_transactions)

    def block_difficulty(self):
        return 0

    def block_gaslimit(self):
        return 0

    def tx_origin(self):
        if self.current_human_transaction:
            return self.current_human_transaction.caller

    def tx_gasprice(self):
        if self.current_human_transaction:
            return self.current_human_transaction.price

    @property
    def depth(self):
        return len(self._callstack)

    def new_address(self):
        ''' create a fresh 160bit address '''
        new_address = random.randint(100, pow(2, 160))
        if new_address in self:
            return self.new_address()
        return new_address

    def execute(self):
        self._process_pending_transaction()
        if self.current_vm is None:
            raise TerminateState("Trying to execute an empty transaction", testcase=False)
        try:
            self.current_vm.execute()
        except StartTx:
            pass
        except EndTx as ex:
            self._close_transaction(ex.result, ex.data, rollback=ex.is_rollback())

    def create_account(self, address=None, balance=0, code='', storage=None, nonce=0):
        ''' code is the runtime code '''
        if storage is None:
            storage = self.constraints.new_array(index_bits=256, value_bits=256, name='STORAGE')

        if address is None:
            address = self.new_address()
        assert address not in self.accounts, 'The account already exists'
        self._world_state[address] = {}
        self._world_state[address]['nonce'] = 0
        self._world_state[address]['balance'] = balance
        self._world_state[address]['storage'] = storage
        self._world_state[address]['code'] = code

        return address

    def create_contract(self, price=0, address=None, caller=None, balance=0, init=None):
        '''
        The way that the Solidity compiler expects the constructor arguments to
        be passed is by appending the arguments to the byte code produced by the
        Solidity compiler. The arguments are formatted as defined in the Ethereum
        ABI2. The arguments are then copied from the init byte array to the EVM
        memory through the CODECOPY opcode with appropriate values on the stack.
        This is done when the byte code in the init byte array is actually run
        on the network.
        '''
        address = self.create_account(address)
        self.start_transaction('CREATE', address, price, init, caller, balance)
        self._process_pending_transaction()
        return address

    def transaction(self, address, price=0, data='', caller=None, value=0):
        self.start_transaction('CALL', address, price=price, data=data, caller=caller, value=value)
        self._process_pending_transaction()

    def start_transaction(self, sort, address, price=None, data=None, caller=None, value=0, gas=2300):
        ''' Initiate a transaction
            :param sort: the type of transaction. CREATE or CALL or DELEGATECALL
            :param address: the address of the account which owns the code that is executing.
            :param price: the price of gas in the transaction that originated this execution.
            :param data: the byte array that is the input data to this execution
            :param caller: the address of the account which caused the code to be executing. A 160-bit code used for identifying Accounts
            :param value: the value, in Wei, passed to this account as part of the same procedure as execution. One Ether is defined as being 10**18 Wei.
            :param bytecode: the byte array that is the machine code to be executed.
            :param gas: gas budget for this transaction.

        '''
        assert self._pending_transaction is None, "Already started tx"
        if self.depth > 0:
            origin = self.tx_origin()
            price = self.tx_gasprice()
        else:
            origin = caller
        if price is None:
            raise EVMException("Need to set a gas price on human tx")

        if sort not in {'CALL', 'CREATE', 'DELEGATECALL'}:
            raise EVMException('Type of transaction not supported')
        if issymbolic(address):
            raise EVMException("Symbolic target address not supported yet. (need to fork on all available addresses)")
        if issymbolic(origin):
            raise EVMException("Symbolic origin address not supported yet.")
        if issymbolic(caller):
            raise EVMException("Symbolic caller address not supported yet.")

        if address not in self.accounts or\
           caller not in self.accounts or \
           origin not in self.accounts:
            raise EVMException('Account does not exist')

        if sort in ('CALL', 'DELEGATECALL'):
            #FIXME should len(bytecode)>0 ?
            bytecode = self.get_code(address)
        else:
            bytecode = data
            data = None

        self._pending_transaction = PendingTransaction(sort, address, origin, price, data, caller, value, bytecode, gas)

    def _process_pending_transaction(self):

        if self._pending_transaction is None:
            return
        ty, address, origin, price, data, caller, value, bytecode, gas = self._pending_transaction

        failed = False

        if self.depth > 1024:
            failed = True

        if not failed:
            src_balance = self.get_balance(caller)
            enough_balance = src_balance >= value
            if issymbolic(enough_balance):
                self.constraints.add(src_balance + value >= src_balance)
                enough_balance_solutions = solver.get_all_values(self._constraints, enough_balance)

                if set(enough_balance_solutions) == set([True, False]):
                    raise Concretize('Forking on available funds',
                                     expression=src_balance < value,
                                     setstate=lambda a, b: None,
                                     policy='ALL')

                if set(enough_balance_solutions) == set([False]):
                    failed = True
            else:
                if not enough_balance:
                    failed = True

        #processed
        self._pending_transaction = None

        #Here we have enough funds and room in the callstack
        self.send_funds(caller, address, value)

        if ty == 'CREATE':
            data = bytecode
        self._open_transaction(ty, address, price, data, caller, value)

        if failed:
            self._close_transaction('TXERROR', rollback=True)

    def HASH(self, data):
        def compare_buffers(a, b):
            if len(a) != len(b):
                return False
            cond = True
            for i in range(len(a)):
                cond = Operators.AND(a[i] == b[i], cond)
                if cond is False:
                    return False
            return cond

        assert any(map(issymbolic, data))
        logger.info("SHA3 Searching over %d known hashes", len(self._sha3))
        logger.info("SHA3 TODO save this state for future explorations with more known hashes")
        # Broadcast the signal
        self._publish('on_symbolic_sha3', data, self._sha3.items())
        results = []

        # If know_hashes is true then there is a _known_ solution for the hash
        known_hashes = False
        for key, value in self._sha3.items():
            assert not any(map(issymbolic, key)), "Saved sha3 data,hash pairs should be concrete"
            cond = compare_buffers(key, data)
            if solver.can_be_true(self._constraints, cond):
                results.append((cond, value))
                known_hashes = Operators.OR(cond, known_hashes)

        # results contains all the possible and known solutions

        # If known_hashes can be False then data can take at least one concrete
        # value of which we do not know a hash for.

        # Calculate the sha3 of one extra example solution and add this as a
        # potential result
        # This is an incomplete result:
        # Intead of choosing one single extra concrete solution we should save
        # the state and when a new sha3 example is found load it back and try
        # the new concretization for sha3.

        with self._constraints as temp_cs:
            if solver.can_be_true(temp_cs, Operators.NOT(known_hashes)):
                temp_cs.add(Operators.NOT(known_hashes))
                # a_buffer is different from all strings we know a hash for
                a_buffer = solver.get_value(temp_cs, data)
                cond = compare_buffers(a_buffer, data)
                # Get the sha3 for a_buffer
                a_value = int(sha3.keccak_256(a_buffer).hexdigest(), 16)
                # add the new sha3 pair to the known_hashes and result
                self._publish('on_concrete_sha3', a_buffer, a_value)
                results.append((cond, a_value))
                known_hashes = Operators.OR(cond, known_hashes)

        if solver.can_be_true(self._constraints, known_hashes):
            self._constraints.add(known_hashes)
            value = 0  # never used
            for cond, sha in results:
                value = Operators.ITEBV(256, cond, sha, value)
        else:
            raise TerminateState("Unknown hash")

        return value<|MERGE_RESOLUTION|>--- conflicted
+++ resolved
@@ -7,12 +7,9 @@
 from ..platforms.platform import *
 from ..core.smtlib import solver, BitVec, Array, Operators, Constant
 from ..core.state import Concretize, TerminateState
-<<<<<<< HEAD
 from ..core.plugin import Ref
-=======
 from ..utils.event import Eventful
 from ..core.smtlib.visitors import simplify
->>>>>>> 72039584
 import logging
 import sys
 from collections import namedtuple
