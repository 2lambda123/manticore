import io
import errno
import fcntl
import logging
import os
import random
import struct
import ctypes
import socket
import binascii

# Remove in favor of binary.py
from elftools.elf.elffile import ELFFile
from elftools.elf.sections import SymbolTableSection
from elftools.elf.descriptions import describe_symbol_type

from ..core.cpu.abstractcpu import Interruption, Syscall, ConcretizeArgument
from ..core.cpu.cpufactory import CpuFactory
from ..core.memory import SMemory32, SMemory64, Memory32, Memory64
from ..core.smtlib import Operators, ConstraintSet, SolverException, solver
from ..core.cpu.arm import *
from ..core.executor import TerminateState
from ..platforms.platform import Platform, SyscallNotImplemented
from ..utils.helpers import issymbolic, is_binja_disassembler
from . import linux_syscalls

logger = logging.getLogger(__name__)


class RestartSyscall(Exception):
    pass


class Deadlock(Exception):
    pass


class EnvironmentError(RuntimeError):
    pass


class FdError(Exception):
    def __init__(self, message='', err=errno.EBADF):
        self.err = err
        super().__init__(message)


def perms_from_elf(elf_flags):
    return ['   ', '  x', ' w ', ' wx', 'r  ', 'r x', 'rw ', 'rwx'][elf_flags & 7]


def perms_from_protflags(prot_flags):
    return ['   ', 'r  ', ' w ', 'rw ', '  x', 'r x', ' wx', 'rwx'][prot_flags & 7]


def mode_from_flags(file_flags):
    return {os.O_RDWR: 'rb+', os.O_RDONLY: 'rb', os.O_WRONLY: 'wb'}[file_flags & 7]


class File(object):
    def __init__(self, path, flags):
        # TODO: assert file is seekable otherwise we should save what was
        # read/write to the state
        mode = mode_from_flags(flags)
        self.file = open(path, mode)

    def __getstate__(self):
<<<<<<< HEAD
        state = {'name': self.name, 'mode': self.mode}
=======
        state = {}
        state['name'] = self.name
        state['mode'] = self.mode
        state['closed'] = self.closed
>>>>>>> 24cb4bd3
        try:
            state['pos'] = None if self.closed else self.tell()
        except IOError:
            # This is to handle special files like /dev/tty
            state['pos'] = None
        return state

    def __setstate__(self, state):
        name = state['name']
        mode = state['mode']
        closed = state['closed']
        pos = state['pos']
        try:
            self.file = open(name, mode)
            if closed:
                self.file.close()
        except IOError:
            # If the file can't be opened anymore, should not typically happen
            self.file = None
        if pos is not None:
            self.seek(pos)

    @property
    def name(self):
        return self.file.name

    @property
    def mode(self):
        return self.file.mode

    @property
    def closed(self):
        return self.file.closed

    def stat(self):
        return os.fstat(self.fileno())

    def ioctl(self, request, argp):
        # argp ignored..
        return fcntl.fcntl(self, request)

    def tell(self, *args):
        return self.file.tell(*args)

    def seek(self, *args):
        return self.file.seek(*args)

    def write(self, buf):
        for c in buf:
            self.file.write(c)

    def read(self, *args):
        return self.file.read(*args)

    def close(self, *args):
        return self.file.close(*args)

    def fileno(self, *args):
        return self.file.fileno(*args)

    def is_full(self):
        return False

    def sync(self):
        '''
        Flush buffered data. Currently not implemented.
        '''
        return


class Directory(File):
    def __init__(self, path, flags):
        assert(os.path.isdir(path))

        self.fd = os.open(path, flags)
        self.path = path
        self.flags = flags

    def __getstate__(self):
        state = {}
        state['path'] = self.path
        state['flags'] = self.flags
        return state

    def __setstate__(self, state):
        self.path = state['path']
        self.flags = state['flags']
        self.fd = os.open(self.path, self.flags)

    @property
    def name(self):
        return self.path

    @property
    def mode(self):
        return mode_from_flags(self.flags)

    def tell(self, *args):
        return 0

    def seek(self, *args):
        return 0

    def write(self, buf):
        raise FdError("Is a directory", errno.EBADF)

    def read(self, *args):
        raise FdError("Is a directory", errno.EISDIR)

    def close(self, *args):
        return os.close(self.fd)

    def fileno(self, *args):
        return self.fd


class SymbolicFile(File):
    '''
    Represents a symbolic file.
    '''

    def __init__(self, constraints, path="sfile", mode='rw', max_size=100,
                 wildcard='+'):
        '''
        Builds a symbolic file

        :param constraints: the SMT constraints
        :param str path: the pathname of the symbolic file
        :param str mode: the access permissions of the symbolic file
        :param max_size: Maximum amount of bytes of the symbolic file
        :param str wildcard: Wildcard to be used in symbolic file
        '''
        super().__init__(path, mode)

        # read the concrete data using the parent the read() form the File class
        data = self.file.read()

        self._constraints = constraints
        self.pos = 0
        self.max_size = min(len(data), max_size)

        # build the constraints array
        size = len(data)
        self.array = constraints.new_array(name=self.name, index_max=size)

        symbols_cnt = 0
        for i in range(size):
            if data[i] != wildcard:
                self.array[i] = data[i]
            else:
                symbols_cnt += 1

        if symbols_cnt > max_size:
            logger.warning(("Found more wilcards in the file than free ",
                            "symbolic values allowed (%d > %d)"),
                           symbols_cnt,
                           max_size)
        else:
            logger.debug("Found %d free symbolic values on file %s",
                         symbols_cnt,
                         self.name)

    def __getstate__(self):
        state = super().__getstate__()
        state['array'] = self.array
        state['pos'] = self.pos
        state['max_size'] = self.max_size
        return state

    def __setstate__(self, state):
        self.pos = state['pos']
        self.max_size = state['max_size']
        self.array = state['array']
        super().__setstate__(state)

    def tell(self):
        '''
        Returns the read/write file offset
        :rtype: int
        :return: the read/write file offset.
        '''
        return self.pos

    def seek(self, offset, whence=os.SEEK_SET):
        '''
        Repositions the file C{offset} according to C{whence}.
        Returns the resulting offset or -1 in case of error.
        :rtype: int
        :return: the file offset.
        '''
        assert isinstance(offset, int)
        assert whence in (os.SEEK_SET, os.SEEK_CUR, os.SEEK_END)

        new_position = 0
        if whence == os.SEEK_SET:
            new_position = offset
        elif whence == os.SEEK_CUR:
            new_position = self.pos + offset
        elif whence == os.SEEK_END:
            new_position = self.max_size + offset

        if new_position < 0:
            return -1

        self.pos = new_position

        return self.pos

    def read(self, count):
        '''
        Reads up to C{count} bytes from the file.
        :rtype: list
        :return: the list of symbolic bytes read
        '''
        if self.pos > self.max_size:
            return []
        else:
            size = min(count, self.max_size - self.pos)
            ret = [self.array[i] for i in range(self.pos, self.pos + size)]
            self.pos += size
            return ret

    def write(self, data):
        '''
        Writes the symbolic bytes in C{data} onto the file.
        '''
        size = min(len(data), self.max_size - self.pos)
        for i in range(self.pos, self.pos + size):
            self.array[i] = data[i - self.pos]


class SocketDesc(object):
    '''
    Represents a socket descriptor (i.e. value returned by socket(2)
    '''

    def __init__(self, domain=None, socket_type=None, protocol=None):
        self.domain = domain
        self.socket_type = socket_type
        self.protocol = protocol


class Socket(object):
    def stat(self):
        from collections import namedtuple
        stat_result = namedtuple('stat_result', ['st_mode', 'st_ino', 'st_dev', 'st_nlink', 'st_uid', 'st_gid',
                                                 'st_size', 'st_atime', 'st_mtime', 'st_ctime', 'st_blksize', 'st_blocks', 'st_rdev'])
        return stat_result(8592, 11, 9, 1, 1000, 5, 0, 1378673920, 1378673920, 1378653796, 0x400, 0x8808, 0)

    @staticmethod
    def pair():
        a = Socket()
        b = Socket()
        a.connect(b)
        return a, b

    def __init__(self):
        self.buffer = []  # queue os bytes
        self.peer = None

    def __repr__(self):
        return "SOCKET(%x, %r, %x)" % (hash(self), self.buffer, hash(self.peer))

    def is_connected(self):
        return self.peer is not None

    def is_empty(self):
        return not self.buffer

    def is_full(self):
        return len(self.buffer) > 2 * 1024

    def connect(self, peer):
        assert not self.is_connected()
        assert not peer.is_connected()
        self.peer = peer
        if peer.peer is None:
            peer.peer = self

    def read(self, size):
        return self.receive(size)

    def receive(self, size):
        rx_bytes = min(size, len(self.buffer))
        ret = []
        for i in range(rx_bytes):
            ret.append(self.buffer.pop())
        return ret

    def write(self, buf):
        assert self.is_connected()
        return self.peer._transmit(buf)

    def _transmit(self, buf):
        for c in buf:
            self.buffer.insert(0, c)
        return len(buf)

    def sync(self):
        raise FdError("Invalid sync() operation on Socket", errno.EINVAL)

    def seek(self, *args):
        raise FdError("Invalid lseek() operation on Socket", errno.EINVAL)


class Linux(Platform):
    '''
    A simple Linux Operating System Platform.
    This class emulates the most common Linux system calls
    '''

    # from /usr/include/asm-generic/resource.h
    RLIMIT_NOFILE = 7  # /* max number of open files */
    FCNTL_FDCWD = -100  # /* Special value used to indicate openat should use the cwd */

    def __init__(self, program, argv=None, envp=None, disasm='capstone', **kwargs):
        '''
        Builds a Linux OS platform
        :param string program: The path to ELF binary
        :param string disasm: Disassembler to be used
        :param list argv: The argv array; not including binary.
        :param list envp: The ENV variables.
        :ivar files: List of active file descriptors
        :type files: list[Socket] or list[File]
        '''
        super().__init__(path=program, **kwargs)

        self.program = program
        self.clocks = 0
        self.files = []
        self._closed_files = []
        self.syscall_trace = []
        # Many programs to support SLinux
        self.programs = program
        self.disasm = disasm
        self.envp = envp
        self.argv = argv

        # dict of [int -> (int, int)] where tuple is (soft, hard) limits
        self._rlimits = {
            self.RLIMIT_NOFILE: (256, 1024)
        }

        if program is not None:
            self.elf = ELFFile(open(program, 'rb'))
            # FIXME (theo) self.arch is actually mode as initialized in the CPUs,
            # make things consistent and perhaps utilize a global mapping for this
            self.arch = {'x86': 'i386', 'x64': 'amd64', 'ARM': 'armv7'}[self.elf.get_machine_arch()]

            self._init_cpu(self.arch)
            self._init_std_fds()
            self._execve(program, argv, envp)

    @classmethod
    def empty_platform(cls, arch):
        '''
        Create a platform without an ELF loaded.

        :param str arch: The architecture of the new platform
        :rtype: Linux
        '''
        platform = cls(None)
        platform._init_cpu(arch)
        platform._init_std_fds()
        return platform

    def _init_std_fds(self):
        # open standard files stdin, stdout, stderr
        logger.debug("Opening file descriptors (0,1,2) (STDIN, STDOUT, STDERR)")
        self.input = Socket()
        self.output = Socket()
        self.stderr = Socket()

        stdin = Socket()
        stdout = Socket()
        stderr = Socket()
        # A transmit to stdin,stdout or stderr will be directed to out
        stdin.peer = self.output
        stdout.peer = self.output
        stderr.peer = self.stderr
        # A receive from stdin will get data from input
        self.input.peer = stdin
        # A receive on stdout or stderr will return no data (rx_bytes: 0)

        in_fd = self._open(stdin)
        out_fd = self._open(stdout)
        err_fd = self._open(stderr)

        assert (in_fd, out_fd, err_fd) == (0, 1, 2)

    def _init_cpu(self, arch):
        # create memory and CPU
        cpu = self._mk_proc(arch)
        self.procs = [cpu]
        self._current = 0
        self._function_abi = CpuFactory.get_function_abi(cpu, 'linux', arch)
        self._syscall_abi = CpuFactory.get_syscall_abi(cpu, 'linux', arch)

    def _find_symbol(self, name):
        symbol_tables = (s for s in self.elf.iter_sections()
                         if isinstance(s, SymbolTableSection))

        for section in symbol_tables:
            if section['sh_entsize'] == 0:
                continue

            for symbol in section.iter_symbols():
                if describe_symbol_type(symbol['st_info']['type']) == 'FUNC':
                    if symbol.name == name:
                        return symbol['st_value']

        return None

    def _execve(self, program, argv, envp):
        '''
        Load `program` and establish program state, such as stack and arguments.

        :param program str: The ELF binary to load
        :param argv list: argv array
        :param envp list: envp array
        '''
        argv = [] if argv is None else argv
        envp = [] if envp is None else envp

        logger.debug("Loading %s as a %s elf", program, self.arch)

        self.load(program, envp)
        self._arch_specific_init()

        self._stack_top = self.current.STACK
        self.setup_stack([program] + argv, envp)

        nprocs = len(self.procs)
        nfiles = len(self.files)
        assert nprocs > 0
        self.running = list(range(nprocs))

        # Each process can wait for one timeout
        self.timers = [None] * nprocs
        # each fd has a waitlist
        self.rwait = [set() for _ in range(nfiles)]
        self.twait = [set() for _ in range(nfiles)]

        # Install event forwarders
        for proc in self.procs:
            self.forward_events_from(proc)

    def _mk_proc(self, arch):
        mem = Memory32() if arch in {'i386', 'armv7'} else Memory64()
        cpu = CpuFactory.get_cpu(mem, arch)
        return cpu

    @property
    def current(self):
        return self.procs[self._current]

    def __getstate__(self):
        state = super().__getstate__()
        state['clocks'] = self.clocks
        state['input'] = self.input.buffer
        state['output'] = self.output.buffer

        # Store the type of file descriptor and the respective contents
        state_files = []
        for fd in self.files:
            if isinstance(fd, Socket):
                state_files.append(('Socket', fd.buffer))
            else:
                state_files.append(('File', fd))
        state['files'] = state_files
        state['closed_files'] = self._closed_files
        state['rlimits'] = self._rlimits

        state['procs'] = self.procs
        state['current'] = self._current
        state['running'] = self.running
        state['rwait'] = self.rwait
        state['twait'] = self.twait
        state['timers'] = self.timers
        state['syscall_trace'] = self.syscall_trace
        state['argv'] = self.argv
        state['envp'] = self.envp
        state['base'] = self.base
        state['elf_bss'] = self.elf_bss
        state['end_code'] = self.end_code
        state['end_data'] = self.end_data
        state['elf_brk'] = self.elf_brk
        state['brk'] = self.brk
        state['auxv'] = self.auxv
        state['program'] = self.program
        state['functionabi'] = self._function_abi
        state['syscallabi'] = self._syscall_abi
        state['uname_machine'] = self._uname_machine

        if hasattr(self, '_arm_tls_memory'):
            state['_arm_tls_memory'] = self._arm_tls_memory
        return state

    def __setstate__(self, state):
        """
        :todo: some asserts
        :todo: fix deps? (last line)
        """
        super().__setstate__(state)

        self.input = Socket()
        self.input.buffer = state['input']
        self.output = Socket()
        self.output.buffer = state['output']

        # fetch each file descriptor (Socket or File())
        self.files = []
        for ty, file_or_buffer in state['files']:
            if ty == 'Socket':
                f = Socket()
                f.buffer = file_or_buffer
                self.files.append(f)
            else:
                self.files.append(file_or_buffer)

        self.files[0].peer = self.output
        self.files[1].peer = self.output
        self.files[2].peer = self.output
        self._closed_files = state['closed_files']
        self.input.peer = self.files[0]
        self._rlimits = state['rlimits']

        self.procs = state['procs']
        self._current = state['current']
        self.running = state['running']
        self.rwait = state['rwait']
        self.twait = state['twait']
        self.timers = state['timers']
        self.clocks = state['clocks']

        self.syscall_trace = state['syscall_trace']
        self.argv = state['argv']
        self.envp = state['envp']
        self.base = state['base']
        self.elf_bss = state['elf_bss']
        self.end_code = state['end_code']
        self.end_data = state['end_data']
        self.elf_brk = state['elf_brk']
        self.brk = state['brk']
        self.auxv = state['auxv']
        self.program = state['program']
        self._function_abi = state['functionabi']
        self._syscall_abi = state['syscallabi']
        self._uname_machine = state['uname_machine']
        if '_arm_tls_memory' in state:
            self._arm_tls_memory = state['_arm_tls_memory']

        # Install event forwarders
        for proc in self.procs:
            self.forward_events_from(proc)

    def _init_arm_kernel_helpers(self):
        '''
        ARM kernel helpers

        https://www.kernel.org/doc/Documentation/arm/kernel_user_helpers.txt
        '''

        page_data = bytearray(b'\xf1\xde\xfd\xe7' * 1024)

        # Extracted from a RPi2
        preamble = binascii.unhexlify(
            'ff0300ea' +
            '650400ea' +
            'f0ff9fe5' +
            '430400ea' +
            '220400ea' +
            '810400ea' +
            '000400ea' +
            '870400ea'
        )

        # XXX(yan): The following implementations of cmpxchg and cmpxchg64 were
        # handwritten to not use any exclusive instructions (e.g. ldrexd) or
        # locking. For actual implementations, refer to
        # arch/arm64/kernel/kuser32.S in the Linux source code.
        __kuser_cmpxchg64 = binascii.unhexlify(
            '30002de9' +  # push    {r4, r5}
            '08c09de5' +  # ldr     ip, [sp, #8]
            '30009ce8' +  # ldm     ip, {r4, r5}
            '010055e1' +  # cmp     r5, r1
            '00005401' +  # cmpeq   r4, r0
            '0100a013' +  # movne   r0, #1
            '0000a003' +  # moveq   r0, #0
            '0c008c08' +  # stmeq   ip, {r2, r3}
            '3000bde8' +  # pop     {r4, r5}
            '1eff2fe1'   # bx      lr
        )

        __kuser_dmb = binascii.unhexlify(
            '5bf07ff5' +  # dmb ish
            '1eff2fe1'   # bx lr
        )

        __kuser_cmpxchg = binascii.unhexlify(
            '003092e5' +  # ldr     r3, [r2]
            '000053e1' +  # cmp     r3, r0
            '0000a003' +  # moveq   r0, #0
            '00108205' +  # streq   r1, [r2]
            '0100a013' +  # movne   r0, #1
            '1eff2fe1'   # bx      lr
        )

        # Map a TLS segment
        self._arm_tls_memory = self.current.memory.mmap(None, 4, 'rw ')

        __kuser_get_tls = binascii.unhexlify(
            '04009FE5' +  # ldr r0, [pc, #4]
            '010090e8' +  # ldm r0, {r0}
            '1eff2fe1'   # bx lr
        ) + struct.pack('<I', self._arm_tls_memory)

        tls_area = b'\x00' * 12

        version = struct.pack('<I', 5)

        def update(address, code):
            page_data[address:address + len(code)] = code

        # Offsets from Documentation/arm/kernel_user_helpers.txt in Linux
        update(0x000, preamble)
        update(0xf60, __kuser_cmpxchg64)
        update(0xfa0, __kuser_dmb)
        update(0xfc0, __kuser_cmpxchg)
        update(0xfe0, __kuser_get_tls)
        update(0xff0, tls_area)
        update(0xffc, version)

        self.current.memory.mmap(0xffff0000, len(page_data), 'r x', page_data)

    def load_vdso(self, bits):
        # load vdso #TODO or #IGNORE
        vdso_top = {32: 0x7fff0000, 64: 0x7fff00007fff0000}[bits]
        vdso_size = len(open('vdso%2d.dump' % bits).read())
        vdso_addr = self.memory.mmapFile(self.memory._floor(vdso_top - vdso_size),
                                         vdso_size,
                                         'r x',
                                         {32: 'vdso32.dump', 64: 'vdso64.dump'}[bits],
                                         0)
        return vdso_addr

    def setup_stack(self, argv, envp):
        '''
        :param Cpu cpu: The cpu instance
        :param argv: list of parameters for the program to execute.
        :param envp: list of environment variables for the program to execute.

        http://www.phrack.org/issues.html?issue=58&id=5#article
         position            content                     size (bytes) + comment
         ----------------------------------------------------------------------
         stack pointer ->  [ argc = number of args ]     4
                         [ argv[0] (pointer) ]         4   (program name)
                         [ argv[1] (pointer) ]         4
                         [ argv[..] (pointer) ]        4 * x
                         [ argv[n - 1] (pointer) ]     4
                         [ argv[n] (pointer) ]         4   (= NULL)

                         [ envp[0] (pointer) ]         4
                         [ envp[1] (pointer) ]         4
                         [ envp[..] (pointer) ]        4
                         [ envp[term] (pointer) ]      4   (= NULL)

                         [ auxv[0] (Elf32_auxv_t) ]    8
                         [ auxv[1] (Elf32_auxv_t) ]    8
                         [ auxv[..] (Elf32_auxv_t) ]   8
                         [ auxv[term] (Elf32_auxv_t) ] 8   (= AT_NULL vector)

                         [ padding ]                   0 - 16

                         [ argument ASCIIZ strings ]   >= 0
                         [ environment ASCIIZ str. ]   >= 0

         (0xbffffffc)      [ end marker ]                4   (= NULL)

         (0xc0000000)      < top of stack >              0   (virtual)
         ----------------------------------------------------------------------
        '''
        cpu = self.current

        # In case setup_stack() is called again, we make sure we're growing the
        # stack from the original top
        cpu.STACK = self._stack_top

        auxv = self.auxv
        logger.debug("Setting argv, envp and auxv.")
        logger.debug("\tArguments: %s", repr(argv))
        if envp:
            logger.debug("\tEnvironment:")
            for e in envp:
                logger.debug("\t\t%s", repr(e))

        logger.debug("\tAuxv:")
        for name, val in auxv.items():
            logger.debug("\t\t%s: %s", name, hex(val))

        # We save the argument and environment pointers
        argvlst = []
        envplst = []

        # end envp marker empty string
        for evar in envp:
            cpu.push_bytes('\x00')
            envplst.append(cpu.push_bytes(evar))

        for arg in argv:
            cpu.push_bytes('\x00')
            argvlst.append(cpu.push_bytes(arg))

        # Put all auxv strings into the string stack area.
        # And replace the value be its pointer

        for name, value in auxv.items():
            if hasattr(value, '__len__'):
                cpu.push_bytes(value)
                auxv[name] = cpu.STACK

        # The "secure execution" mode of secure_getenv() is controlled by the
        # AT_SECURE flag contained in the auxiliary vector passed from the
        # kernel to user space.
        auxvnames = {
            'AT_IGNORE': 1,  # Entry should be ignored
            'AT_EXECFD': 2,  # File descriptor of program
            'AT_PHDR': 3,  # Program headers for program
            'AT_PHENT': 4,  # Size of program header entry
            'AT_PHNUM': 5,  # Number of program headers
            'AT_PAGESZ': 6,  # System page size
            'AT_BASE': 7,  # Base address of interpreter
            'AT_FLAGS': 8,  # Flags
            'AT_ENTRY': 9,  # Entry point of program
            'AT_NOTELF': 10,  # Program is not ELF
            'AT_UID': 11,  # Real uid
            'AT_EUID': 12,  # Effective uid
            'AT_GID': 13,  # Real gid
            'AT_EGID': 14,  # Effective gid
            'AT_CLKTCK': 17,  # Frequency of times()
            'AT_PLATFORM': 15,  # String identifying platform.
            'AT_HWCAP': 16,  # Machine-dependent hints about processor capabilities.
            'AT_FPUCW': 18,  # Used FPU control word.
            'AT_SECURE': 23,  # Boolean, was exec setuid-like?
            'AT_BASE_PLATFORM': 24,  # String identifying real platforms.
            'AT_RANDOM': 25,  # Address of 16 random bytes.
            'AT_EXECFN': 31,  # Filename of executable.
            'AT_SYSINFO': 32,  # Pointer to the global system page used for system calls and other nice things.
            'AT_SYSINFO_EHDR': 33,  # Pointer to the global system page used for system calls and other nice things.
        }
        # AT_NULL
        cpu.push_int(0)
        cpu.push_int(0)
        for name, val in auxv.items():
            cpu.push_int(val)
            cpu.push_int(auxvnames[name])

        # NULL ENVP
        cpu.push_int(0)
        for var in reversed(envplst):              # ENVP n
            cpu.push_int(var)
        envp = cpu.STACK

        # NULL ARGV
        cpu.push_int(0)
        for arg in reversed(argvlst):              # Argv n
            cpu.push_int(arg)
        argv = cpu.STACK

        # ARGC
        cpu.push_int(len(argvlst))

    def set_entry(self, entryPC):
        elf_entry = entryPC
        if self.elf.header.e_type == 'ET_DYN':
            elf_entry += self.load_addr
        self.current.PC = elf_entry
        logger.debug("Entry point updated: %016x", elf_entry)

    def load(self, filename, env):
        '''
        Loads and an ELF program in memory and prepares the initial CPU state.
        Creates the stack and loads the environment variables and the arguments in it.

        :param filename: pathname of the file to be executed. (used for auxv)
        :param list env: A list of env variables. (used for extracting vars that control ld behavior)
        :raises error:
            - 'Not matching cpu': if the program is compiled for a different architecture
            - 'Not matching memory': if the program is compiled for a different address size
        :todo: define va_randomize and read_implies_exec personality
        '''
        # load elf See binfmt_elf.c
        # read the ELF object file
        cpu = self.current
        elf = self.elf
        arch = self.arch
        env = dict(var.split('=') for var in env if '=' in var)
        addressbitsize = {'x86': 32, 'x64': 64, 'ARM': 32}[elf.get_machine_arch()]
        logger.debug("Loading %s as a %s elf", filename, arch)

        assert elf.header.e_type in ['ET_DYN', 'ET_EXEC', 'ET_CORE']

        # Get interpreter elf
        interpreter = None
        for elf_segment in elf.iter_segments():
            if elf_segment.header.p_type != 'PT_INTERP':
                continue
            interpreter_filename = elf_segment.data()[:-1]
            logger.info('Interpreter filename: %s', interpreter_filename)
            if os.path.exists(interpreter_filename.decode('utf-8')):
                interpreter = ELFFile(open(interpreter_filename, 'rb'))
            elif 'LD_LIBRARY_PATH' in env:
                for mpath in env['LD_LIBRARY_PATH'].split(":"):
                    interpreter_path_filename = os.path.join(mpath, os.path.basename(interpreter_filename))
                    logger.info("looking for interpreter %s", interpreter_path_filename)
                    if os.path.exists(interpreter_path_filename):
                        interpreter = ELFFile(open(interpreter_path_filename))
                        break
            break
        if interpreter is not None:
            assert interpreter.get_machine_arch() == elf.get_machine_arch()
            assert interpreter.header.e_type in ['ET_DYN', 'ET_EXEC']

        # Stack Executability
        executable_stack = False
        for elf_segment in elf.iter_segments():
            if elf_segment.header.p_type != 'PT_GNU_STACK':
                continue
            if elf_segment.header.p_flags & 0x01:
                executable_stack = True
            else:
                executable_stack = False
            break

        base = 0
        elf_bss = 0
        end_code = 0
        end_data = 0
        elf_brk = 0
        self.load_addr = 0

        for elf_segment in elf.iter_segments():
            if elf_segment.header.p_type != 'PT_LOAD':
                continue

            align = 0x1000  # elf_segment.header.p_align

            ELF_PAGEOFFSET = elf_segment.header.p_vaddr & (align - 1)

            flags = elf_segment.header.p_flags
            memsz = elf_segment.header.p_memsz + ELF_PAGEOFFSET
            offset = elf_segment.header.p_offset - ELF_PAGEOFFSET
            filesz = elf_segment.header.p_filesz + ELF_PAGEOFFSET
            vaddr = elf_segment.header.p_vaddr - ELF_PAGEOFFSET
            memsz = cpu.memory._ceil(memsz)
            if base == 0 and elf.header.e_type == 'ET_DYN':
                assert vaddr == 0
                if addressbitsize == 32:
                    base = 0x56555000
                else:
                    base = 0x555555554000

            perms = perms_from_elf(flags)
            hint = base + vaddr
            if hint == 0:
                hint = None

            logger.debug("Loading elf offset: %08x addr:%08x %08x %s" % (offset, base + vaddr, base + vaddr + memsz, perms))
            base = cpu.memory.mmapFile(hint, memsz, perms, elf_segment.stream.name, offset) - vaddr

            if self.load_addr == 0:
                self.load_addr = base + vaddr

            k = base + vaddr + filesz
            if k > elf_bss:
                elf_bss = k
            if (flags & 4) and end_code < k:  # PF_X
                end_code = k
            if end_data < k:
                end_data = k
            k = base + vaddr + memsz
            if k > elf_brk:
                elf_brk = k

        elf_entry = elf.header.e_entry
        if elf.header.e_type == 'ET_DYN':
            elf_entry += self.load_addr
        entry = elf_entry
        real_elf_brk = elf_brk

        # We need to explicitly clear bss, as fractional pages will have data from the file
        bytes_to_clear = elf_brk - elf_bss
        if bytes_to_clear > 0:
            logger.debug("Zeroing main elf fractional pages. From bss(%x) to brk(%x), %d bytes.",
                         elf_bss, elf_brk, bytes_to_clear)
            cpu.write_bytes(elf_bss, '\x00' * bytes_to_clear, force=True)

        stack_size = 0x21000

        if addressbitsize == 32:
            stack_top = 0xc0000000
        else:
            stack_top = 0x800000000000
        stack_base = stack_top - stack_size
        stack = cpu.memory.mmap(stack_base, stack_size, 'rwx', name='stack') + stack_size
        assert stack_top == stack

        reserved = cpu.memory.mmap(base + vaddr + memsz, 0x1000000, '   ')
        interpreter_base = 0
        if interpreter is not None:
            base = 0
            elf_bss = 0
            end_code = 0
            end_data = 0
            elf_brk = 0
            entry = interpreter.header.e_entry
            for elf_segment in interpreter.iter_segments():
                if elf_segment.header.p_type != 'PT_LOAD':
                    continue
                align = 0x1000  # elf_segment.header.p_align
                vaddr = elf_segment.header.p_vaddr
                filesz = elf_segment.header.p_filesz
                flags = elf_segment.header.p_flags
                offset = elf_segment.header.p_offset
                memsz = elf_segment.header.p_memsz

                ELF_PAGEOFFSET = (vaddr & (align - 1))
                memsz = memsz + ELF_PAGEOFFSET
                offset = offset - ELF_PAGEOFFSET
                filesz = filesz + ELF_PAGEOFFSET
                vaddr = vaddr - ELF_PAGEOFFSET
                memsz = cpu.memory._ceil(memsz)

                if base == 0 and interpreter.header.e_type == 'ET_DYN':
                    assert vaddr == 0
                    total_size = self._interp_total_size(interpreter)
                    base = stack_base - total_size

                if base == 0:
                    assert vaddr == 0
                perms = perms_from_elf(flags)
                hint = base + vaddr
                if hint == 0:
                    hint = None

                base = cpu.memory.mmapFile(hint, memsz, perms, elf_segment.stream.name, offset)
                base -= vaddr
                logger.debug(
                    "Loading interpreter offset: %08x addr:%08x %08x %s%s%s" %
                    (offset,
                     base +
                     vaddr,
                     base +
                     vaddr +
                     memsz,
                     (flags & 1 and 'r' or ' '),
                        (flags & 2 and 'w' or ' '),
                        (flags & 4 and 'x' or ' ')))

                k = base + vaddr + filesz
                if k > elf_bss:
                    elf_bss = k
                if (flags & 4) and end_code < k:  # PF_X
                    end_code = k
                if end_data < k:
                    end_data = k
                k = base + vaddr + memsz
                if k > elf_brk:
                    elf_brk = k

            if interpreter.header.e_type == 'ET_DYN':
                entry += base
            interpreter_base = base

            bytes_to_clear = elf_brk - elf_bss
            if bytes_to_clear > 0:
                logger.debug("Zeroing interpreter elf fractional pages. From bss(%x) to brk(%x), %d bytes.",
                             elf_bss, elf_brk, bytes_to_clear)
                cpu.write_bytes(elf_bss, '\x00' * bytes_to_clear, force=True)

        # free reserved brk space
        cpu.memory.munmap(reserved, 0x1000000)

        # load vdso
        #vdso_addr = load_vdso(addressbitsize)

        cpu.STACK = stack
        cpu.PC = entry

        logger.debug("Entry point: %016x", entry)
        logger.debug("Stack start: %016x", stack)
        logger.debug("Brk: %016x", real_elf_brk)
        logger.debug("Mappings:")
        for m in str(cpu.memory).split('\n'):
            logger.debug("  %s", m)
        self.base = base
        self.elf_bss = elf_bss
        self.end_code = end_code
        self.end_data = end_data
        self.elf_brk = real_elf_brk
        self.brk = real_elf_brk

        at_random = cpu.push_bytes('A' * 16)
        at_execfn = cpu.push_bytes(filename + '\x00')

        self.auxv = {
            'AT_PHDR': self.load_addr + elf.header.e_phoff,  # Program headers for program
            'AT_PHENT': elf.header.e_phentsize,       # Size of program header entry
            'AT_PHNUM': elf.header.e_phnum,           # Number of program headers
            'AT_PAGESZ': cpu.memory.page_size,         # System page size
            'AT_BASE': interpreter_base,             # Base address of interpreter
            'AT_FLAGS': elf.header.e_flags,           # Flags
            'AT_ENTRY': elf_entry,                    # Entry point of program
            'AT_UID': 1000,                         # Real uid
            'AT_EUID': 1000,                         # Effective uid
            'AT_GID': 1000,                         # Real gid
            'AT_EGID': 1000,                         # Effective gid
            'AT_CLKTCK': 100,                          # Frequency of times()
            'AT_HWCAP': 0,                            # Machine-dependent hints about processor capabilities.
            'AT_RANDOM': at_random,                    # Address of 16 random bytes.
            'AT_EXECFN': at_execfn,                    # Filename of executable.
        }

    def _to_signed_dword(self, dword):
        arch_width = self.current.address_bit_size
        if arch_width == 32:
            sdword = ctypes.c_int32(dword).value
        elif arch_width == 64:
            sdword = ctypes.c_int64(dword).value
        else:
            raise EnvironmentError("Corrupted internal CPU state (arch width is {})".format(arch_width))
        return sdword

    def _open(self, f):
        '''
        Adds a file descriptor to the current file descriptor list

        :rtype: int
        :param f: the file descriptor to add.
        :return: the index of the file descriptor in the file descr. list
        '''
        if None in self.files:
            fd = self.files.index(None)
            self.files[fd] = f
        else:
            fd = len(self.files)
            self.files.append(f)
        return fd

    def _close(self, fd):
        '''
        Removes a file descriptor from the file descriptor list
        :rtype: int
        :param fd: the file descriptor to close.
        :return: C{0} on success.
        '''
        try:
            self.files[fd].close()
            self._closed_files.append(self.files[fd])  # Keep track for SymbolicFile testcase generation
            self.files[fd] = None
        except IndexError:
            raise FdError("Bad file descriptor ({})".format(fd))

    def _dup(self, fd):
        '''
        Duplicates a file descriptor
        :rtype: int
        :param fd: the file descriptor to duplicate.
        :return: C{0} on success.
        '''
        return self._open(self.files[fd])

    def _is_fd_open(self, fd):
        '''
        Determines if the fd is within range and in the file descr. list
        :param fd: the file descriptor to check.
        '''
        return fd >= 0 and fd < len(self.files) and self.files[fd] is not None

    def _get_fd(self, fd):
        if not self._is_fd_open(fd):
            raise FdError
        else:
            return self.files[fd]

    def _transform_write_data(self, data):
        '''
        Implement in subclass to transform data written by write(2)/writev(2)

        Nop by default.
        :param list data: Anything being written to a file descriptor
        :rtype list
        :return: Transformed data
        '''
        return data

    def _exit(self, message):
        procid = self.procs.index(self.current)
        self.sched()
        self.running.remove(procid)
        if len(self.running) == 0:
            raise TerminateState(message, testcase=True)

    def sys_umask(self, mask):
        '''
        umask - Set file creation mode mask
        :param int mask: New mask
        '''
        logger.debug("umask(%o)", mask)
        return os.umask(mask)

    def sys_chdir(self, path):
        '''
        chdir - Change current working directory
        :param int path: Pointer to path
        '''
        path_str = self.current.read_string(path)
        logger.debug("chdir(%s)", path_str)
        try:
            os.chdir(path_str)
            return 0
        except OSError as e:
            return e.errno

    def sys_getcwd(self, buf, size):
        '''
        getcwd - Get the current working directory
        :param int buf: Pointer to dest array
        :param size: size in bytes of the array pointed to by the buf
        :return: buf (Success), or 0
        '''

        try:
            current_dir = os.getcwd()
            length = len(current_dir) + 1

            if size > 0 and size < length:
                logger.info("GETCWD: size is greater than 0, but is smaller than the length"
                            "of the path + 1. Returning ERANGE")
                return -errno.ERANGE

            if not self.current.memory.access_ok(slice(buf, buf + length), 'w'):
                logger.info("GETCWD: buf within invalid memory. Returning EFAULT")
                return -errno.EFAULT

            self.current.write_string(buf, current_dir)
            logger.debug("getcwd(0x%08x, %u) -> <%s> (Size %d)", buf, size, current_dir, length)
            return length

        except OSError as e:
            return -e.errno

    def sys_lseek(self, fd, offset, whence):
        '''
        lseek - reposition read/write file offset

        The lseek() function repositions the file offset of the open file description associated
        with the file descriptor fd to the argument offset according to the directive whence


        :param fd: a valid file descriptor
        :param offset: the offset in bytes
        :param whence: SEEK_SET: The file offset is set to offset bytes.
                       SEEK_CUR: The file offset is set to its current location plus offset bytes.
                       SEEK_END: The file offset is set to the size of the file plus offset bytes.

        :return: 0 (Success), or EBADF (fd is not a valid file descriptor or is not open)

        '''
        signed_offset = self._to_signed_dword(offset)
        try:
            self._get_fd(fd).seek(signed_offset, whence)
        except FdError as e:
            logger.info(("LSEEK: Not valid file descriptor on lseek."
                         "Fd not seekable. Returning EBADF"))
            return -e.err

        return 0

    def sys_read(self, fd, buf, count):
        data = ''
        if count != 0:
            # TODO check count bytes from buf
            if buf not in self.current.memory:  # or not  self.current.memory.isValid(buf+count):
                logger.info("READ: buf points to invalid address. Returning EFAULT")
                return -errno.EFAULT

            try:
                # Read the data and put in tin memory
                data = self._get_fd(fd).read(count)
            except FdError as e:
                logger.info(("READ: Not valid file descriptor on read."
                             " Returning EBADF"))
                return -e.err
            self.syscall_trace.append(("_read", fd, data))
            self.current.write_bytes(buf, data)

        return len(data)

    def sys_write(self, fd, buf, count):
        ''' write - send bytes through a file descriptor
          The write system call writes up to count bytes from the buffer pointed
          to by buf to the file descriptor fd. If count is zero, write returns 0
          and optionally sets *tx_bytes to zero.

          :param fd            a valid file descriptor
          :param buf           a memory buffer
          :param count         number of bytes to send
          :return: 0          Success
                    EBADF      fd is not a valid file descriptor or is not open.
                    EFAULT     buf or tx_bytes points to an invalid address.
        '''
        data = []
        cpu = self.current
        if count != 0:
            try:
                write_fd = self._get_fd(fd)
            except FdError as e:
                logger.error("WRITE: Not valid file descriptor (%d). Returning -%d", fd, e.err)
                return -e.err

            # TODO check count bytes from buf
            if buf not in cpu.memory or buf + count not in cpu.memory:
                logger.debug("WRITE: buf points to invalid address. Returning EFAULT")
                return -errno.EFAULT

            if fd > 2 and write_fd.is_full():
                cpu.PC -= cpu.instruction.size
                self.wait([], [fd], None)
                raise RestartSyscall()

            data = cpu.read_bytes(buf, count)
            data = self._transform_write_data(data)
            write_fd.write(data)

            for line in ''.join([str(x) for x in data]).split('\n'):
                logger.debug("WRITE(%d, 0x%08x, %d) -> <%.48r>",
                             fd,
                             buf,
                             count,
                             line)
            self.syscall_trace.append(("_write", fd, data))
            self.signal_transmit(fd)

        return len(data)

    def sys_fork(self):
        '''
        We don't support forking, but do return a valid error code to client binary.
        '''
        return -errno.ENOSYS

    def sys_access(self, buf, mode):
        '''
        Checks real user's permissions for a file
        :rtype: int

        :param buf: a buffer containing the pathname to the file to check its permissions.
        :param mode: the access permissions to check.
        :return:
            -  C{0} if the calling process can access the file in the desired mode.
            - C{-1} if the calling process can not access the file in the desired mode.
        '''
        filename = b''
        for i in range(0, 255):
            c = Operators.CHR(self.current.read_int(buf + i, 8))
            if c == b'\x00':
                break
            filename += c

        if os.access(filename, mode):
            return 0
        else:
            return -1

    def sys_newuname(self, old_utsname):
        '''
        Writes system information in the variable C{old_utsname}.
        :rtype: int
        :param old_utsname: the buffer to write the system info.
        :return: C{0} on success
        '''
        from datetime import datetime

        def pad(s):
            return s + '\x00' * (65 - len(s))

        now = datetime(2017, 8, 0o1).strftime("%a %b %d %H:%M:%S ART %Y")
        info = (('sysname', 'Linux'),
                ('nodename', 'ubuntu'),
                ('release', '4.4.0-77-generic'),
                ('version', '#98 SMP ' + now),
                ('machine', self._uname_machine),
                ('domainname', ''))

        uname_buf = ''.join(pad(pair[1]) for pair in info)
        self.current.write_bytes(old_utsname, uname_buf)
        return 0

    def sys_brk(self, brk):
        '''
        Changes data segment size (moves the C{brk} to the new address)
        :rtype: int
        :param brk: the new address for C{brk}.
        :return: the value of the new C{brk}.
        :raises error:
                    - "Error in brk!" if there is any error allocating the memory
        '''
        if brk != 0 and brk > self.elf_brk:
            mem = self.current.memory
            size = brk - self.brk
            if brk > mem._ceil(self.brk):
                perms = mem.perms(self.brk - 1)
                addr = mem.mmap(mem._ceil(self.brk), size, perms)
                assert mem._ceil(self.brk) == addr, "Error in brk!"
            self.brk += size
        return self.brk

    def sys_arch_prctl(self, code, addr):
        '''
        Sets architecture-specific thread state
        :rtype: int

        :param code: must be C{ARCH_SET_FS}.
        :param addr: the base address of the FS segment.
        :return: C{0} on success
        :raises error:
            - if C{code} is different to C{ARCH_SET_FS}
        '''
        ARCH_SET_GS = 0x1001
        ARCH_SET_FS = 0x1002
        ARCH_GET_FS = 0x1003
        ARCH_GET_GS = 0x1004
        assert code == ARCH_SET_FS
        self.current.FS = 0x63
        self.current.set_descriptor(self.current.FS, addr, 0x4000, 'rw')
        return 0

    def sys_ioctl(self, fd, request, argp):
        if fd > 2:
            return self.files[fd].ioctl(request, argp)
        else:
            return -errno.EINVAL

    def _sys_open_get_file(self, filename, flags):
        # TODO(yan): Remove this special case
        if os.path.abspath(filename).startswith('/proc/self'):
            if filename == '/proc/self/exe':
                filename = os.path.abspath(self.program)
            else:
                raise EnvironmentError("/proc/self is largely unsupported")

        if os.path.isdir(filename):
            f = Directory(filename, flags)
        else:
            f = File(filename, flags)

        return f

    def sys_open(self, buf, flags, mode):
        '''
        :param buf: address of zero-terminated pathname
        :param flags: file access bits
        :param mode: file permission mode
        '''
        filename = self.current.read_string(buf)
        try:
            f = self._sys_open_get_file(filename, flags)
            logger.debug("Opening file %s for real fd %d",
                         filename, f.fileno())
        except IOError as e:
            logger.warning("Could not open file %s. Reason: %s", filename, str(e))
            return -e.errno if e.errno is not None else -errno.EINVAL

        return self._open(f)

    def sys_openat(self, dirfd, buf, flags, mode):
        '''
        Openat SystemCall - Similar to open system call except dirfd argument
        when path contained in buf is relative, dirfd is referred to set the relative path
        Special value AT_FDCWD set for dirfd to set path relative to current directory

        :param dirfd: directory file descriptor to refer in case of relative path at buf
        :param buf: address of zero-terminated pathname
        :param flags: file access bits
        :param mode: file permission mode
        '''

        filename = self.current.read_string(buf)
        dirfd = self._to_signed_dword(dirfd)

        if os.path.isabs(filename) or dirfd == self.FCNTL_FDCWD:
            return self.sys_open(buf, flags, mode)

        try:
            dir_entry = self._get_fd(dirfd)
        except FdError as e:
            logger.info("openat: Not valid file descriptor. Returning EBADF")
            return -e.err

        if not isinstance(dir_entry, Directory):
            logger.info("openat: Not directory descriptor. Returning ENOTDIR")
            return -errno.ENOTDIR

        dir_path = dir_entry.name

        filename = os.path.join(dir_path, filename)
        try:
            f = self._sys_open_get_file(filename, flags)
            logger.debug("Opening file %s for real fd %d", filename, f.fileno())
        except IOError as e:
            logger.info("Could not open file %s. Reason: %s", filename, str(e))
            return -e.errno if e.errno is not None else -errno.EINVAL

        return self._open(f)

    def sys_rename(self, oldnamep, newnamep):
        '''
        Rename filename `oldnamep` to `newnamep`.

        :param int oldnamep: pointer to oldname
        :param int newnamep: pointer to newname
        '''
        oldname = self.current.read_string(oldnamep)
        newname = self.current.read_string(newnamep)

        ret = 0
        try:
            os.rename(oldname, newname)
        except OSError as e:
            ret = -e.errno

        return ret

    def sys_fsync(self, fd):
        '''
        Synchronize a file's in-core state with that on disk.
        '''

        ret = 0
        try:
            self.files[fd].sync()
        except IndexError:
            ret = -errno.EBADF
        except FdError:
            ret = -errno.EINVAL

        return ret

    def sys_getpid(self, v):
        logger.debug("GETPID, warning pid modeled as concrete 1000")
        return 1000

    def sys_gettid(self, v):
        logger.debug("GETTID, warning tid modeled as concrete 1000")
        return 1000

    def sys_ARM_NR_set_tls(self, val):
        if hasattr(self, '_arm_tls_memory'):
            self.current.write_int(self._arm_tls_memory, val)
            self.current.set_arm_tls(val)
        return 0

    # Signals..
    def sys_kill(self, pid, sig):
        logger.debug("KILL, Ignoring Sending signal %d to pid %d", sig, pid)
        return 0

    def sys_rt_sigaction(self, signum, act, oldact):
        """Wrapper for sys_sigaction"""
        return self.sys_sigaction(signum, act, oldact)

    def sys_sigaction(self, signum, act, oldact):
        logger.debug("SIGACTION, Ignoring changing signal handler for signal %d",
                     signum)
        return 0

    def sys_rt_sigprocmask(self, cpu, how, newset, oldset):
        '''Wrapper for sys_sigprocmask'''
        return self.sys_sigprocmask(cpu, how, newset, oldset)

    def sys_sigprocmask(self, cpu, how, newset, oldset):
        logger.debug("SIGACTION, Ignoring changing signal mask set cmd:%d", how)
        return 0

    def sys_dup(self, fd):
        '''
        Duplicates an open file descriptor
        :rtype: int
        :param fd: the open file descriptor to duplicate.
        :return: the new file descriptor.
        '''

        if not self._is_fd_open(fd):
            logger.info("DUP: Passed fd is not open. Returning EBADF")
            return -errno.EBADF

        newfd = self._dup(fd)
        return newfd

    def sys_dup2(self, fd, newfd):
        '''
        Duplicates an open fd to newfd. If newfd is open, it is first closed
        :rtype: int
        :param fd: the open file descriptor to duplicate.
        :param newfd: the file descriptor to alias the file described by fd.
        :return: newfd.
        '''
        try:
            file = self._get_fd(fd)
        except FdError as e:
            logger.info("DUP2: Passed fd is not open. Returning EBADF")
            return -e.err

        soft_max, hard_max = self._rlimits[self.RLIMIT_NOFILE]
        if newfd >= soft_max:
            logger.info("DUP2: newfd is above max descriptor table size")
            return -errno.EBADF

        if self._is_fd_open(newfd):
            self._close(newfd)

        if newfd >= len(self.files):
            self.files.extend([None] * (newfd + 1 - len(self.files)))

        self.files[newfd] = self.files[fd]

        return newfd

    def sys_chroot(self, path):
        '''
        An implementation of chroot that does perform some basic error checking,
        but does not actually chroot.

        :param path: Path to chroot
        '''
        if path not in self.current.memory:
            return -errno.EFAULT

        path_s = self.current.read_string(path)
        if not os.path.exists(path_s):
            return -errno.ENOENT

        if not os.path.isdir(path_s):
            return -errno.ENOTDIR

        return -errno.EPERM

    def sys_close(self, fd):
        '''
        Closes a file descriptor
        :rtype: int
        :param fd: the file descriptor to close.
        :return: C{0} on success.
        '''
        if self._is_fd_open(fd):
            self._close(fd)
        else:
            return -errno.EBADF
        logger.debug('sys_close(%d)', fd)
        return 0

    def sys_readlink(self, path, buf, bufsize):
        '''
        Read
        :rtype: int

        :param path: the "link path id"
        :param buf: the buffer where the bytes will be putted.
        :param bufsize: the max size for read the link.
        :todo: Out eax number of bytes actually sent | EAGAIN | EBADF | EFAULT | EINTR | errno.EINVAL | EIO | ENOSPC | EPIPE
        '''
        if bufsize <= 0:
            return -errno.EINVAL
        filename = self.current.read_string(path)
        if filename == '/proc/self/exe':
            data = os.path.abspath(self.program)
        else:
            data = os.readlink(filename)[:bufsize]
        self.current.write_bytes(buf, data)
        return len(data)

    def sys_mmap_pgoff(self, address, size, prot, flags, fd, offset):
        '''Wrapper for mmap2'''
        return self.sys_mmap2(address, size, prot, flags, fd, offset)

    def sys_mmap2(self, address, size, prot, flags, fd, offset):
        '''
        Creates a new mapping in the virtual address space of the calling process.
        :rtype: int
        :param address: the starting address for the new mapping. This address is used as hint unless the
                        flag contains C{MAP_FIXED}.
        :param size: the length of the mapping.
        :param prot: the desired memory protection of the mapping.
        :param flags: determines whether updates to the mapping are visible to other
                      processes mapping the same region, and whether updates are carried
                      through to the underlying file.
        :param fd: the contents of a file mapping are initialized using C{size} bytes starting at
                   offset C{offset} in the file referred to by the file descriptor C{fd}.
        :param offset: the contents of a file mapping are initialized using C{size} bytes starting at
                       offset C{offset}*0x1000 in the file referred to by the file descriptor C{fd}.
        :return:
            - C{-1} In case you use C{MAP_FIXED} in the flags and the mapping can not be place at the desired address.
            - the address of the new mapping.
        '''
        return self.sys_mmap(address, size, prot, flags, fd, offset * 0x1000)

    def sys_mmap(self, address, size, prot, flags, fd, offset):
        '''
        Creates a new mapping in the virtual address space of the calling process.
        :rtype: int

        :param address: the starting address for the new mapping. This address is used as hint unless the
                        flag contains C{MAP_FIXED}.
        :param size: the length of the mapping.
        :param prot: the desired memory protection of the mapping.
        :param flags: determines whether updates to the mapping are visible to other
                      processes mapping the same region, and whether updates are carried
                      through to the underlying file.
        :param fd: the contents of a file mapping are initialized using C{size} bytes starting at
                   offset C{offset} in the file referred to by the file descriptor C{fd}.
        :param offset: the contents of a file mapping are initialized using C{size} bytes starting at
                       offset C{offset} in the file referred to by the file descriptor C{fd}.
        :return:
                - C{-1} in case you use C{MAP_FIXED} in the flags and the mapping can not be place at the desired address.
                - the address of the new mapping (that must be the same as address in case you included C{MAP_FIXED} in flags).
        :todo: handle exception.
        '''

        if address == 0:
            address = None

        cpu = self.current
        if flags & 0x10:
            cpu.memory.munmap(address, size)

        perms = perms_from_protflags(prot)

        if flags & 0x20:
            result = cpu.memory.mmap(address, size, perms)
        elif fd == 0:
            assert offset == 0
            result = cpu.memory.mmap(address, size, perms)
            data = self.files[fd].read(size)
            cpu.write_bytes(result, data)
        else:
            # FIXME Check if file should be symbolic input and do as with fd0
            result = cpu.memory.mmapFile(address, size, perms, self.files[fd].name, offset)

        actually_mapped = '0x{:016x}'.format(result)
        if address is None or result != address:
            address = address or 0
            actually_mapped += ' [requested: 0x{:016x}]'.format(address)

        if flags & 0x10 != 0 and result != address:
            cpu.memory.munmap(result, size)
            result = -1

        return result

    def sys_mprotect(self, start, size, prot):
        '''
        Sets protection on a region of memory. Changes protection for the calling process's
        memory page(s) containing any part of the address range in the interval [C{start}, C{start}+C{size}-1].
        :rtype: int

        :param start: the starting address to change the permissions.
        :param size: the size of the portion of memory to change the permissions.
        :param prot: the new access permission for the memory.
        :return: C{0} on success.
        '''
        perms = perms_from_protflags(prot)
        ret = self.current.memory.mprotect(start, size, perms)
        return 0

    def sys_munmap(self, addr, size):
        '''
        Unmaps a file from memory. It deletes the mappings for the specified address range
        :rtype: int

        :param addr: the starting address to unmap.
        :param size: the size of the portion to unmap.
        :return: C{0} on success.
        '''
        self.current.memory.munmap(addr, size)
        return 0

    def sys_getuid(self):
        '''
        Gets user identity.
        :rtype: int

        :return: this call returns C{1000} for all the users.
        '''
        return 1000

    def sys_getgid(self):
        '''
        Gets group identity.
        :rtype: int

        :return: this call returns C{1000} for all the groups.
        '''
        return 1000

    def sys_geteuid(self):
        '''
        Gets user identity.
        :rtype: int

        :return: This call returns C{1000} for all the users.
        '''
        return 1000

    def sys_getegid(self):
        '''
        Gets group identity.
        :rtype: int

        :return: this call returns C{1000} for all the groups.
        '''
        return 1000

    def sys_readv(self, fd, iov, count):
        '''
        Works just like C{sys_read} except that data is read into multiple buffers.
        :rtype: int

        :param fd: the file descriptor of the file to read.
        :param iov: the buffer where the the bytes to read are stored.
        :param count: amount of C{iov} buffers to read from the file.
        :return: the amount of bytes read in total.
        '''
        cpu = self.current
        ptrsize = cpu.address_bit_size
        sizeof_iovec = 2 * (ptrsize // 8)
        total = 0
        for i in range(0, count):
            buf = cpu.read_int(iov + i * sizeof_iovec, ptrsize)
            size = cpu.read_int(iov + i * sizeof_iovec + (sizeof_iovec // 2),
                                ptrsize)

            data = self.files[fd].read(size)
            total += len(data)
            cpu.write_bytes(buf, data)
            self.syscall_trace.append(("_read", fd, data))
        return total

    def sys_writev(self, fd, iov, count):
        '''
        Works just like C{sys_write} except that multiple buffers are written out.
        :rtype: int

        :param fd: the file descriptor of the file to write.
        :param iov: the buffer where the the bytes to write are taken.
        :param count: amount of C{iov} buffers to write into the file.
        :return: the amount of bytes written in total.
        '''
        cpu = self.current
        ptrsize = cpu.address_bit_size
        sizeof_iovec = 2 * (ptrsize // 8)
        total = 0
        try:
            write_fd = self._get_fd(fd)
        except FdError as e:
            logger.error("writev: Not a valid file descriptor ({})".format(fd))
            return -e.err

        for i in range(0, count):
            buf = cpu.read_int(iov + i * sizeof_iovec, ptrsize)
            size = cpu.read_int(iov + i * sizeof_iovec + (sizeof_iovec // 2), ptrsize)

            data = ""
            for j in range(0, size):
                data += Operators.CHR(cpu.read_int(buf + j, 8))
            data = self._transform_write_data(data)
            write_fd.write(data)
            self.syscall_trace.append(("_write", fd, data))
            total += size
        return total

    def sys_set_thread_area(self, user_info):
        '''
        Sets a thread local storage (TLS) area. Sets the base address of the GS segment.
        :rtype: int

        :param user_info: the TLS array entry set corresponds to the value of C{u_info->entry_number}.
        :return: C{0} on success.
        '''
        n = self.current.read_int(user_info, 32)
        pointer = self.current.read_int(user_info + 4, 32)
        m = self.current.read_int(user_info + 8, 32)
        flags = self.current.read_int(user_info + 12, 32)
        assert n == 0xffffffff
        assert flags == 0x51  # TODO: fix
        self.current.GS = 0x63
        self.current.set_descriptor(self.current.GS, pointer, 0x4000, 'rw')
        self.current.write_int(user_info, (0x63 - 3) // 8, 32)
        return 0

    def sys_getpriority(self, which, who):
        '''
        System call ignored.
        :rtype: int

        :return: C{0}
        '''
        logger.debug("Ignoring sys_get_priority")
        return 0

    def sys_setpriority(self, which, who, prio):
        '''
        System call ignored.
        :rtype: int

        :return: C{0}
        '''
        logger.debug("Ignoring sys_setpriority")
        return 0

    def sys_acct(self, path):
        '''
        System call not implemented.
        :rtype: int

        :return: C{-1}
        '''
        logger.debug("BSD account not implemented!")
        return -1

    def sys_exit(self, error_code):
        'Wrapper for sys_exit_group'
        return self.sys_exit_group(error_code)

    def sys_exit_group(self, error_code):
        '''
        Exits all threads in a process
        :raises Exception: 'Finished'
        '''
        return self._exit("Program finished with exit status: {}".format(ctypes.c_int32(error_code).value))

    def sys_ptrace(self, request, pid, addr, data):
        return 0

    def sys_nanosleep(self, req, rem):
        return 0

    def sys_set_tid_address(self, tidptr):
        return 1000  # tha pid

    def sys_faccessat(self, dirfd, pathname, mode, flags):
        filename = self.current.read_string(pathname)
        return -1

    def sys_set_robust_list(self, head, length):
        return -1

    def sys_futex(self, uaddr, op, val, timeout, uaddr2, val3):
        return -1

    def sys_getrlimit(self, resource, rlim):
        ret = -1
        if resource in self._rlimits:
            rlimit_tup = self._rlimits[resource]
            # 32 bit values on both 32 and 64 bit platforms. For more info,
            # see the BUGS section in getrlimit(2) man page.
            self.current.write_bytes(rlim, struct.pack('<LL', *rlimit_tup))
            ret = 0
        return ret

    def sys_fadvise64(self, fd, offset, length, advice):
        return 0

    def sys_gettimeofday(self, tv, tz):
        return 0

    def sys_socket(self, domain, socket_type, protocol):
        if domain != socket.AF_INET:
            return -errno.EINVAL

        if socket_type != socket.SOCK_STREAM:
            return -errno.EINVAL

        if protocol != 0:
            return -errno.EINVAL

        f = SocketDesc(domain, socket_type, protocol)
        fd = self._open(f)
        return fd

    def _is_sockfd(self, sockfd):
        try:
            fd = self.files[sockfd]
            if not isinstance(fd, SocketDesc):
                return -errno.ENOTSOCK
            return 0
        except IndexError:
            return -errno.EBADF

    def sys_bind(self, sockfd, address, address_len):
        return self._is_sockfd(sockfd)

    def sys_listen(self, sockfd, backlog):
        return self._is_sockfd(sockfd)

    def sys_accept(self, sockfd, addr, addrlen, flags):
        ret = self._is_sockfd(sockfd)
        if ret != 0:
            return ret

        sock = Socket()
        fd = self._open(sock)
        return fd

    def sys_recv(self, sockfd, buf, count, flags):
        try:
            sock = self.files[sockfd]
        except IndexError:
            return -errno.EINVAL

        if not isinstance(sock, Socket):
            return -errno.ENOTSOCK

        data = sock.read(count)
        self.current.write_bytes(buf, data)
        self.syscall_trace.append(("_recv", sockfd, data))

        return len(data)

    def sys_send(self, sockfd, buf, count, flags):
        try:
            sock = self.files[sockfd]
        except IndexError:
            return -errno.EINVAL

        if not isinstance(sock, Socket):
            return -errno.ENOTSOCK

        data = self.current.read_bytes(buf, count)
        # XXX(yan): send(2) is currently a nop; we don't communicate yet
        self.syscall_trace.append(("_send", sockfd, data))

        return count

    def sys_sendfile(self, out_fd, in_fd, offset_p, count):
        if offset_p != 0:
            offset = self.current.read_int(offset_p, self.count.address_bit_size)
        else:
            offset = 0

        try:
            out_sock = self.files[out_fd]
            in_sock = self.files[in_fd]
        except IndexError:
            return -errno.EINVAL

        # XXX(yan): sendfile(2) is currently a nop; we don't communicate yet

        return count

    def sys_getrandom(self, buf, size, flags):
        '''
        The getrandom system call fills the buffer with random bytes of buflen.
        The source of random (/dev/random or /dev/urandom) is decided based on
        the flags value.

        Manticore's implementation simply fills a buffer with zeroes -- chosing
        determinism over true randomness.

        :param buf: address of buffer to be filled with random bytes
        :param size: number of random bytes
        :param flags: source of random (/dev/random or /dev/urandom)
        :return: number of bytes copied to buf
        '''

        GRND_NONBLOCK = 0x0001
        GRND_RANDOM = 0x0002

        if size == 0:
            return 0

        if buf not in self.current.memory:
            logger.info("getrandom: Provided an invalid address. Returning EFAULT")
            return -errno.EFAULT

        if flags & ~(GRND_NONBLOCK | GRND_RANDOM):
            return -errno.EINVAL

        self.current.write_bytes(buf, '\x00' * size)

        return size

    # Distpatchers...
    def syscall(self):
        '''
        Syscall dispatcher.
        '''

        index = self._syscall_abi.syscall_number()

        try:
            table = getattr(linux_syscalls, self.current.machine)
            name = table.get(index, None)
            implementation = getattr(self, name)
        except (AttributeError, KeyError):
            if name is not None:
                raise SyscallNotImplemented(index, name)
            else:
                raise Exception("Bad syscall index, {}".format(index))

        return self._syscall_abi.invoke(implementation)

    def sys_clock_gettime(self, clock_id, timespec):
        logger.info("sys_clock_time not really implemented")
        return 0

    def sys_time(self, tloc):
        import time
        t = time.time()
        if tloc != 0:
            self.current.write_int(tloc, int(t), self.current.address_bit_size)
        return int(t)

    def sched(self):
        ''' Yield CPU.
            This will choose another process from the running list and change
            current running process. May give the same cpu if only one running
            process.
        '''
        if len(self.procs) > 1:
            logger.debug("SCHED:")
            logger.debug("\tProcess: %r", self.procs)
            logger.debug("\tRunning: %r", self.running)
            logger.debug("\tRWait: %r", self.rwait)
            logger.debug("\tTWait: %r", self.twait)
            logger.debug("\tTimers: %r", self.timers)
            logger.debug("\tCurrent clock: %d", self.clocks)
            logger.debug("\tCurrent cpu: %d", self._current)

        if len(self.running) == 0:
            logger.debug("None running checking if there is some process waiting for a timeout")
            if all([x is None for x in self.timers]):
                raise Deadlock()
            self.clocks = min(x for x in self.timers if x is not None) + 1
            self.check_timers()
            assert len(self.running) != 0, "DEADLOCK!"
            self._current = self.running[0]
            return
        next_index = (self.running.index(self._current) + 1) % len(self.running)
        next_running_idx = self.running[next_index]
        if len(self.procs) > 1:
            logger.debug("\tTransfer control from process %d to %d",
                         self._current,
                         next_running_idx)
        self._current = next_running_idx

    def wait(self, readfds, writefds, timeout):
        ''' Wait for file descriptors or timeout.
            Adds the current process in the correspondent waiting list and
            yield the cpu to another running process.
        '''
        logger.debug("WAIT:")
        logger.debug("\tProcess %d is going to wait for [ %r %r %r ]",
                     self._current,
                     readfds,
                     writefds,
                     timeout)
        logger.debug("\tProcess: %r", self.procs)
        logger.debug("\tRunning: %r", self.running)
        logger.debug("\tRWait: %r", self.rwait)
        logger.debug("\tTWait: %r", self.twait)
        logger.debug("\tTimers: %r", self.timers)

        for fd in readfds:
            self.rwait[fd].add(self._current)
        for fd in writefds:
            self.twait[fd].add(self._current)
        if timeout is not None:
            self.timers[self._current] = self.clocks + timeout
        procid = self._current
        # self.sched()
        next_index = (self.running.index(procid) + 1) % len(self.running)
        self._current = self.running[next_index]
        logger.debug("\tTransfer control from process %d to %d", procid, self._current)
        logger.debug("\tREMOVING %r from %r. Current: %r", procid, self.running, self._current)
        self.running.remove(procid)
        if self._current not in self.running:
            logger.debug("\tCurrent not running. Checking for timers...")
            self._current = None
            self.check_timers()

    def awake(self, procid):
        ''' Remove procid from waitlists and reestablish it in the running list '''
        logger.debug("Remove procid:%d from waitlists and reestablish it in the running list", procid)
        for wait_list in self.rwait:
            if procid in wait_list:
                wait_list.remove(procid)
        for wait_list in self.twait:
            if procid in wait_list:
                wait_list.remove(procid)
        self.timers[procid] = None
        self.running.append(procid)
        if self._current is None:
            self._current = procid

    def connections(self, fd):
        """ File descriptors are connected to each other like pipes. Except
        for 0,1,2. If you write to FD(N)  then that comes out from FD(N+1)
        and vice-versa
        """
        if fd in [0, 1, 2]:
            return None
        if fd % 2:
            return fd + 1
        else:
            return fd - 1

    def signal_receive(self, fd):
        ''' Awake one process waiting to receive data on fd '''
        connections = self.connections
        if connections(fd) and self.twait[connections(fd)]:
            procid = random.sample(self.twait[connections(fd)], 1)[0]
            self.awake(procid)

    def signal_transmit(self, fd):
        ''' Awake one process waiting to transmit data on fd '''
        connection = self.connections(fd)
        if connection is None or connection >= len(self.rwait):
            return

        procs = self.rwait[connection]
        if procs:
            procid = random.sample(procs, 1)[0]
            self.awake(procid)

    def check_timers(self):
        ''' Awake process if timer has expired '''
        if self._current is None:
            # Advance the clocks. Go to future!!
            advance = min([self.clocks] + [x for x in self.timers if x is not None]) + 1
            logger.debug("Advancing the clock from %d to %d", self.clocks, advance)
            self.clocks = advance
        for procid in range(len(self.timers)):
            if self.timers[procid] is not None:
                if self.clocks > self.timers[procid]:
                    self.procs[procid].PC += self.procs[procid].instruction.size
                    self.awake(procid)

    def execute(self):
        """
        Execute one cpu instruction in the current thread (only one supported).
        :rtype: bool
        :return: C{True}

        :todo: This is where we could implement a simple schedule.
        """
        try:
            self.current.execute()
            self.clocks += 1
            if self.clocks % 10000 == 0:
                self.check_timers()
                self.sched()
        except (Interruption, Syscall) as e:
            try:
                self.syscall()
                if hasattr(e, 'on_handled'):
                    e.on_handled()
            except RestartSyscall:
                pass

        return True

    # 64bit syscalls

    def sys_newfstat(self, fd, buf):
        '''
        Determines information about a file based on its file descriptor.
        :rtype: int
        :param fd: the file descriptor of the file that is being inquired.
        :param buf: a buffer where data about the file will be stored.
        :return: C{0} on success, EBADF when called with bad fd
        '''

        try:
            stat = self._get_fd(fd).stat()
        except FdError as e:
            logger.info("Calling fstat with invalid fd")
            return -e.err

        def add(width, val):
            fformat = {2: 'H', 4: 'L', 8: 'Q'}[width]
            return struct.pack('<' + fformat, val)

        def to_timespec(width, ts):
            'Note: this is a platform-dependent timespec (8 or 16 bytes)'
            return add(width, int(ts)) + add(width, int(ts % 1 * 1e9))

        # From linux/arch/x86/include/uapi/asm/stat.h
        # Numerous fields are native width-wide
        nw = self.current.address_bit_size // 8

        bufstat = add(nw, stat.st_dev)     # long st_dev
        bufstat += add(nw, stat.st_ino)     # long st_ino
        bufstat += add(nw, stat.st_nlink)   # long st_nlink
        bufstat += add(4, stat.st_mode)     # 32 mode
        bufstat += add(4, stat.st_uid)      # 32 uid
        bufstat += add(4, stat.st_gid)      # 32 gid
        bufstat += add(4, 0)                # 32 _pad
        bufstat += add(nw, stat.st_rdev)    # long st_rdev
        bufstat += add(nw, stat.st_size)    # long st_size
        bufstat += add(nw, stat.st_blksize)  # long st_blksize
        bufstat += add(nw, stat.st_blocks)  # long st_blocks
        bufstat += to_timespec(nw, stat.st_atime)  # long   st_atime, nsec;
        bufstat += to_timespec(nw, stat.st_mtime)  # long   st_mtime, nsec;
        bufstat += to_timespec(nw, stat.st_ctime)  # long   st_ctime, nsec;

        self.current.write_bytes(buf, bufstat)
        return 0

    def sys_fstat(self, fd, buf):
        '''
        Determines information about a file based on its file descriptor.
        :rtype: int
        :param fd: the file descriptor of the file that is being inquired.
        :param buf: a buffer where data about the file will be stored.
        :return: C{0} on success, EBADF when called with bad fd
        '''

        try:
            stat = self._get_fd(fd).stat()
        except FdError as e:
            logger.info("Calling fstat with invalid fd, returning EBADF")
            return -e.err

        def add(width, val):
            fformat = {2: 'H', 4: 'L', 8: 'Q'}[width]
            return struct.pack('<' + fformat, val)

        def to_timespec(ts):
            return struct.pack('<LL', int(ts), int(ts % 1 * 1e9))

        bufstat = add(8, stat.st_dev)    # dev_t st_dev;
        bufstat += add(4, 0)              # __pad1
        bufstat += add(4, stat.st_ino)    # unsigned long  st_ino;
        bufstat += add(4, stat.st_mode)   # unsigned short st_mode;
        bufstat += add(4, stat.st_nlink)  # unsigned short st_nlink;
        bufstat += add(4, stat.st_uid)    # unsigned short st_uid;
        bufstat += add(4, stat.st_gid)    # unsigned short st_gid;
        bufstat += add(4, stat.st_rdev)   # unsigned long  st_rdev;
        bufstat += add(4, stat.st_size)   # unsigned long  st_size;
        bufstat += add(4, stat.st_blksize)  # unsigned long  st_blksize;
        bufstat += add(4, stat.st_blocks)  # unsigned long  st_blocks;
        bufstat += to_timespec(stat.st_atime)  # unsigned long  st_atime;
        bufstat += to_timespec(stat.st_mtime)  # unsigned long  st_mtime;
        bufstat += to_timespec(stat.st_ctime)  # unsigned long  st_ctime;
        bufstat += add(4, 0)              # unsigned long  __unused4;
        bufstat += add(4, 0)              # unsigned long  __unused5;

        self.current.write_bytes(buf, bufstat)
        return 0

    def sys_fstat64(self, fd, buf):
        '''
        Determines information about a file based on its file descriptor (for Linux 64 bits).
        :rtype: int
        :param fd: the file descriptor of the file that is being inquired.
        :param buf: a buffer where data about the file will be stored.
        :return: C{0} on success, EBADF when called with bad fd
        :todo: Fix device number.
        '''

        try:
            stat = self._get_fd(fd).stat()
        except FdError as e:
            logger.info("Calling fstat with invalid fd, returning EBADF")
            return -e.err

        def add(width, val):
            fformat = {2: 'H', 4: 'L', 8: 'Q'}[width]
            return struct.pack('<' + fformat, val)

        def to_timespec(ts):
            return struct.pack('<LL', int(ts), int(ts % 1 * 1e9))

        bufstat = add(8, stat.st_dev)        # unsigned long long      st_dev;
        bufstat += add(8, stat.st_ino)        # unsigned long long   __st_ino;
        bufstat += add(4, stat.st_mode)       # unsigned int    st_mode;
        bufstat += add(4, stat.st_nlink)      # unsigned int    st_nlink;
        bufstat += add(4, stat.st_uid)        # unsigned long   st_uid;
        bufstat += add(4, stat.st_gid)        # unsigned long   st_gid;
        bufstat += add(8, stat.st_rdev)       # unsigned long long st_rdev;
        bufstat += add(8, 0)                  # unsigned long long __pad1;
        bufstat += add(8, stat.st_size)       # long long       st_size;
        bufstat += add(4, stat.st_blksize)    # int   st_blksize;
        bufstat += add(4, 0)                  # int   __pad2;
        bufstat += add(8, stat.st_blocks)     # unsigned long long st_blocks;
        bufstat += to_timespec(stat.st_atime)  # unsigned long   st_atime;
        bufstat += to_timespec(stat.st_mtime)  # unsigned long   st_mtime;
        bufstat += to_timespec(stat.st_ctime)  # unsigned long   st_ctime;
        bufstat += add(4, 0)                   # unsigned int __unused4;
        bufstat += add(4, 0)                   # unsigned int __unused5;

        self.current.write_bytes(buf, bufstat)
        return 0

    def sys_newstat(self, fd, buf):
        '''
        Wrapper for stat64()
        '''
        return self.sys_stat64(fd, buf)

    def sys_stat64(self, path, buf):
        '''
        Determines information about a file based on its filename (for Linux 64 bits).
        :rtype: int
        :param path: the pathname of the file that is being inquired.
        :param buf: a buffer where data about the file will be stored.
        :return: C{0} on success.
        '''
        return self._stat(path, buf, True)

    def sys_stat32(self, path, buf):
        return self._stat(path, buf, False)

    def _stat(self, path, buf, is64bit):
        fd = self.sys_open(path, 0, 'r')
        if is64bit:
            ret = self.sys_fstat64(fd, buf)
        else:
            ret = self.sys_fstat(fd, buf)
        self.sys_close(fd)
        return ret

    def _arch_specific_init(self):
        assert self.arch in {'i386', 'amd64', 'armv7'}

        if self.arch == 'i386':
            self._uname_machine = 'i386'
        elif self.arch == 'amd64':
            self._uname_machine = 'x86_64'
        elif self.arch == 'armv7':
            self._uname_machine = 'armv71'
            self._init_arm_kernel_helpers()

        # Establish segment registers for x86 architectures
        if self.arch in {'i386', 'amd64'}:
            x86_defaults = {'CS': 0x23, 'SS': 0x2b, 'DS': 0x2b, 'ES': 0x2b}
            for reg, val in x86_defaults.items():
                self.current.regfile.write(reg, val)

        if is_binja_disassembler(self.disasm):
            cpu = self.current.initialize_disassembler(self.program)

    @staticmethod
    def _interp_total_size(interp):
        '''
        Compute total load size of interpreter.

        :param ELFFile interp: interpreter ELF .so
        :return: total load size of interpreter, not aligned
        :rtype: int
        '''
        load_segs = [x for x in interp.iter_segments() if x.header.p_type == 'PT_LOAD']
        last = load_segs[-1]
        return last.header.p_vaddr + last.header.p_memsz


############################################################################
# Symbolic versions follows

class SLinux(Linux):
    """
    Builds a symbolic extension of a Linux OS

    :param str programs: path to ELF binary
    :param str disasm: disassembler to be used
    :param list argv: argv not including binary
    :param list envp: environment variables
    :param tuple[str] symbolic_files: files to consider symbolic
    """

    def __init__(self, programs, argv=None, envp=None, symbolic_files=None,
                 disasm='capstone'):
        argv = [] if argv is None else argv
        envp = [] if envp is None else envp
        symbolic_files = [] if symbolic_files is None else symbolic_files

        self._constraints = ConstraintSet()
        self.random = 0
        self.symbolic_files = symbolic_files
        super().__init__(programs, argv=argv, envp=envp, disasm=disasm)

    def _mk_proc(self, arch):
        if arch in {'i386', 'armv7'}:
            mem = SMemory32(self.constraints)
        else:
            mem = SMemory64(self.constraints)

        if is_binja_disassembler(self.disasm):
            from ..core.cpu.binja import BinjaCpu
            return BinjaCpu(mem)

        cpu = CpuFactory.get_cpu(mem, arch)
        return cpu

    def add_symbolic_file(self, symbolic_file):
        '''
        Add a symbolic file. Each '+' in the file will be considered
        as symbolic, other char are concretized.
        Symbolic files must have been defined before the call to `run()`.

        :param str symbolic_file: the name of the symbolic file
        '''
        self.symbolic_files.append(symbolic_file)

    @property
    def constraints(self):
        return self._constraints

    @constraints.setter
    def constraints(self, constraints):
        self._constraints = constraints
        for proc in self.procs:
            proc.memory.constraints = constraints

    # marshaling/pickle
    def __getstate__(self):
        state = super().__getstate__()
        state['constraints'] = self.constraints
        state['random'] = self.random
        state['symbolic_files'] = self.symbolic_files
        return state

    def __setstate__(self, state):
        self._constraints = state['constraints']
        self.random = state['random']
        self.symbolic_files = state['symbolic_files']
        super().__setstate__(state)

    def _sys_open_get_file(self, filename, flags):
        if filename in self.symbolic_files:
            logger.debug("%s file is considered symbolic", filename)
            f = SymbolicFile(self.constraints, filename, flags)
        else:
            f = super()._sys_open_get_file(filename, flags)

        return f

    def _transform_write_data(self, data):
        bytes_concretized = 0
        concrete_data = []
        for c in data:
            if issymbolic(c):
                bytes_concretized += 1
                c = bytes([solver.get_value(self.constraints, c)])
            concrete_data.append(c)

        if bytes_concretized > 0:
            logger.debug("Concretized {} written bytes.".format(bytes_concretized))

        return super()._transform_write_data(concrete_data)

    # Dispatchers...

    def sys_exit_group(self, error_code):
        if issymbolic(error_code):
            error_code = solver.get_value(self.constraints, error_code)
            return self._exit("Program finished with exit status: {} (*)".format(ctypes.c_int32(error_code).value))
        else:
            return super().sys_exit_group(error_code)

    def sys_read(self, fd, buf, count):
        if issymbolic(fd):
            logger.debug("Ask to read from a symbolic file descriptor!!")
            raise ConcretizeArgument(self, 0)

        if issymbolic(buf):
            logger.debug("Ask to read to a symbolic buffer")
            raise ConcretizeArgument(self, 1)

        if issymbolic(count):
            logger.debug("Ask to read a symbolic number of bytes ")
            raise ConcretizeArgument(self, 2)

        return super().sys_read(fd, buf, count)

    def sys_write(self, fd, buf, count):
        if issymbolic(fd):
            logger.debug("Ask to write to a symbolic file descriptor!!")
            raise ConcretizeArgument(self, 0)

        if issymbolic(buf):
            logger.debug("Ask to write to a symbolic buffer")
            raise ConcretizeArgument(self, 1)

        if issymbolic(count):
            logger.debug("Ask to write a symbolic number of bytes ")
            raise ConcretizeArgument(self, 2)

        return super().sys_write(fd, buf, count)

    def sys_recv(self, sockfd, buf, count, flags):
        if issymbolic(sockfd):
            logger.debug("Ask to read from a symbolic file descriptor!!")
            raise ConcretizeArgument(self, 0)

        if issymbolic(buf):
            logger.debug("Ask to read to a symbolic buffer")
            raise ConcretizeArgument(self, 1)

        if issymbolic(count):
            logger.debug("Ask to read a symbolic number of bytes ")
            raise ConcretizeArgument(self, 2)

        if issymbolic(flags):
            logger.debug("Submitted a symbolic flags")
            raise ConcretizeArgument(self, 3)

        return super().sys_recv(sockfd, buf, count, flags)

    def sys_accept(self, sockfd, addr, addrlen, flags):
        # TODO(yan): Transmit some symbolic bytes as soon as we start.
        # Remove this hack once no longer needed.

        fd = super().sys_accept(sockfd, addr, addrlen, flags)
        if fd < 0:
            return fd
        sock = self._get_fd(fd)
        nbytes = 32
        symb = self.constraints.new_array(name='socket', index_max=nbytes)
        for i in range(nbytes):
            sock.buffer.append(symb[i])
        return fd

    def sys_open(self, buf, flags, mode):
        '''
        A version of open(2) that includes a special case for a symbolic path.
        When given a symbolic path, it will create a temporary file with
        64 bytes of symbolic bytes as contents and return that instead.

        :param buf: address of zero-terminated pathname
        :param flags: file access bits
        :param mode: file permission mode
        '''
        offset = 0
        symbolic_path = issymbolic(self.current.read_int(buf, 8))
        if symbolic_path:
            import tempfile
            fd, path = tempfile.mkstemp()
            with open(path, 'wb+') as f:
                f.write('+' * 64)
            self.symbolic_files.append(path)
            buf = self.current.memory.mmap(None, 1024, 'rw ', data_init=path)

        rv = super().sys_open(buf, flags, mode)

        if symbolic_path:
            self.current.memory.munmap(buf, 1024)

        return rv

    def sys_openat(self, dirfd, buf, flags, mode):
        '''
        A version of openat that includes a symbolic path and symnbolic directory file descriptor

        :param dirfd: directory file descriptor
        :param buf: address of zero-terminated pathname
        :param flags: file access bits
        :param mode: file permission mode
        '''

        if issymbolic(dirfd):
            logger.debug("Ask to read from a symbolic directory file descriptor!!")
            # Constrain to a valid fd and one past the end of fds
            self.constraints.add(dirfd >= 0)
            self.constraints.add(dirfd <= len(self.files))
            raise ConcretizeArgument(self, 0)

        if issymbolic(buf):
            logger.debug("Ask to read to a symbolic buffer")
            raise ConcretizeArgument(self, 1)

        return super().sys_openat(dirfd, buf, flags, mode)

    def sys_getrandom(self, buf, size, flags):
        '''
        The getrandom system call fills the buffer with random bytes of buflen.
        The source of random (/dev/random or /dev/urandom) is decided based on the flags value.

        :param buf: address of buffer to be filled with random bytes
        :param size: number of random bytes
        :param flags: source of random (/dev/random or /dev/urandom)
        :return: number of bytes copied to buf
        '''

        if issymbolic(buf):
            logger.debug("sys_getrandom: Asked to generate random to a symbolic buffer address")
            raise ConcretizeArgument(self, 0)

        if issymbolic(size):
            logger.debug("sys_getrandom: Asked to generate random of symbolic number of bytes")
            raise ConcretizeArgument(self, 1)

        if issymbolic(flags):
            logger.debug("sys_getrandom: Passed symbolic flags")
            raise ConcretizeArgument(self, 2)

        return super().sys_getrandom(buf, size, flags)

    def generate_workspace_files(self):
        def solve_to_fd(data, fd):
            def make_chr(c):
                if isinstance(c, int):
                    return bytes([c])
                elif isinstance(c, str):
                    return c.encode()
                return c
            try:
                for c in data:
                    if issymbolic(c):
                        c = solver.get_value(self.constraints, c)
                    fd.write(make_chr(c))
            except SolverException:
                fd.write('{SolverException}')

        out = io.BytesIO()
        inn = io.BytesIO()
        err = io.BytesIO()
        net = io.BytesIO()
        argIO = io.BytesIO()
        envIO = io.BytesIO()

        for name, fd, data in self.syscall_trace:
            if name in ('_transmit', '_write'):
                if fd == 1:
                    solve_to_fd(data, out)
                elif fd == 2:
                    solve_to_fd(data, err)
            if name in ('_recv'):
                solve_to_fd(data, net)
            if name in ('_receive', '_read') and fd == 0:
                solve_to_fd(data, inn)

        for a in self.argv:
            solve_to_fd(a, argIO)
            argIO.write(b"\n")

        for e in self.envp:
            solve_to_fd(e, envIO)
            envIO.write(b"\n")

        ret = {
            'syscalls': repr(self.syscall_trace),
            'argv': argIO.getvalue(),
            'env': envIO.getvalue(),
            'stdout': out.getvalue(),
            'stdin': inn.getvalue(),
            'stderr': err.getvalue(),
            'net': net.getvalue()
        }

        for f in self.files + self._closed_files:
            if not isinstance(f, SymbolicFile):
                continue
            fdata = io.BytesIO()
            solve_to_fd(f.array, fdata)
            ret[f.name] = fdata.getvalue()

        return ret<|MERGE_RESOLUTION|>--- conflicted
+++ resolved
@@ -65,14 +65,7 @@
         self.file = open(path, mode)
 
     def __getstate__(self):
-<<<<<<< HEAD
         state = {'name': self.name, 'mode': self.mode}
-=======
-        state = {}
-        state['name'] = self.name
-        state['mode'] = self.mode
-        state['closed'] = self.closed
->>>>>>> 24cb4bd3
         try:
             state['pos'] = None if self.closed else self.tell()
         except IOError:
