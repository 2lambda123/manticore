[run]
source = manticore
omit =
	*__init__.py

[report]
<<<<<<< HEAD
# Regexes for lines to exclude from consideration
exclude_lines =
	# Have to re-enable the standard pragma
	pragma: no cover

	# Don't complain if tests don't hit defensive assertion code:
	raise AssertionError
	raise NotImplementedError
	raise Aarch64InvalidInstruction
=======
exclude_lines =
    # Have to re-enable the standard pragma
    pragma: no cover

    # Don't try to cover special syntax "..." in abstract class
    @abstractmethod
>>>>>>> 9b2c2f29
<|MERGE_RESOLUTION|>--- conflicted
+++ resolved
@@ -4,21 +4,14 @@
 	*__init__.py
 
 [report]
-<<<<<<< HEAD
-# Regexes for lines to exclude from consideration
-exclude_lines =
-	# Have to re-enable the standard pragma
-	pragma: no cover
-
-	# Don't complain if tests don't hit defensive assertion code:
-	raise AssertionError
-	raise NotImplementedError
-	raise Aarch64InvalidInstruction
-=======
 exclude_lines =
     # Have to re-enable the standard pragma
     pragma: no cover
 
     # Don't try to cover special syntax "..." in abstract class
     @abstractmethod
->>>>>>> 9b2c2f29
+
+    # Don't complain if tests don't hit defensive assertion code:
+    raise AssertionError
+    raise NotImplementedError
+    raise Aarch64InvalidInstruction